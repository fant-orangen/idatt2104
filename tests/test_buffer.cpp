--- conflicted
+++ resolved
@@ -15,21 +15,12 @@
 // Test case for writing and reading uint32_t
 TEST_F(BufferTest, ReadWriteUint32) {
     uint32_t value_to_write = 123456789;
-<<<<<<< HEAD
-    buffer.write_uint32(value_to_write); //
-    ASSERT_EQ(buffer.get_size(), sizeof(uint32_t)); //
-
-    uint32_t read_value = buffer.read_uint32(); //
-    ASSERT_EQ(read_value, value_to_write);
-    ASSERT_EQ(buffer.get_remaining(), 0); // FIXED: Check remaining bytes //
-=======
     buffer.write_uint32(value_to_write);
     ASSERT_EQ(buffer.get_size(), sizeof(uint32_t));
 
     uint32_t read_value = buffer.read_uint32();
     ASSERT_EQ(read_value, value_to_write);
     ASSERT_EQ(buffer.read_offset_, sizeof(uint32_t));
->>>>>>> 268ac3ad
 }
 
 // Test case for writing and reading a string
@@ -39,21 +30,13 @@
     ASSERT_EQ(buffer.get_size(), sizeof(uint32_t) + str_to_write.length()); //
     std::string read_str = buffer.read_string(); //
     ASSERT_EQ(read_str, str_to_write);
-<<<<<<< HEAD
-    ASSERT_EQ(buffer.get_remaining(), 0); // FIXED: Check remaining bytes //
-=======
     ASSERT_EQ(buffer.read_offset_, sizeof(uint32_t) + str_to_write.length());
->>>>>>> 268ac3ad
 }
 
 // Test case for reading when buffer is too small (underflow)
 TEST_F(BufferTest, ReadUint32Underflow) {
-<<<<<<< HEAD
-    ASSERT_THROW(buffer.read_uint32(), std::runtime_error); //
-=======
     // Buffer is empty
     ASSERT_THROW(buffer.read_uint32(), std::runtime_error);
->>>>>>> 268ac3ad
 }
 
 TEST_F(BufferTest, ReadStringUnderflowLength) {
@@ -62,20 +45,12 @@
 }
 
 TEST_F(BufferTest, ReadStringUnderflowData) {
-<<<<<<< HEAD
-    std::string test_str_data = "short";
-    uint32_t declared_length = static_cast<uint32_t>(test_str_data.length() + 5);
-    buffer.write_uint32(declared_length); //
-    buffer.write_bytes(test_str_data.data(), test_str_data.length()); //
-    ASSERT_THROW(buffer.read_string(), std::runtime_error); //
-=======
     std::string test_str = "short";
     // Write a length that's too long for the actual data
     buffer.write_uint32(static_cast<uint32_t>(test_str.length() + 5));
     buffer.data_.insert(buffer.data_.end(), test_str.begin(), test_str.end()); // Manually insert string data
 
     ASSERT_THROW(buffer.read_string(), std::runtime_error);
->>>>>>> 268ac3ad
 }
 
 
@@ -91,221 +66,5 @@
     netcode::PacketHeader read_header = buffer.read_header(); //
     ASSERT_EQ(static_cast<uint8_t>(read_header.type), static_cast<uint8_t>(netcode::MessageType::ECHO_REQUEST));
     ASSERT_EQ(read_header.sequenceNumber, header_to_write.sequenceNumber);
-<<<<<<< HEAD
-    ASSERT_EQ(buffer.get_remaining(),0); //
-}
-
-TEST_F(BufferTest, ReadWriteUint8) {
-    uint8_t value_to_write = 250;
-    buffer.write_uint8(value_to_write); //
-    ASSERT_EQ(buffer.get_size(), sizeof(uint8_t)); //
-    uint8_t read_value = buffer.read_uint8(); //
-    ASSERT_EQ(read_value, value_to_write);
-    ASSERT_EQ(buffer.get_remaining(), 0); //
-}
-
-TEST_F(BufferTest, ReadUint8Underflow) {
-    ASSERT_THROW(buffer.read_uint8(), std::runtime_error); //
-}
-
-TEST_F(BufferTest, ReadWriteUint64) {
-    uint64_t value_to_write = 0x123456789ABCDEF0ULL;
-    buffer.write_uint64(value_to_write); //
-    ASSERT_EQ(buffer.get_size(), sizeof(uint64_t)); //
-    uint64_t read_value = buffer.read_uint64(); //
-    ASSERT_EQ(read_value, value_to_write);
-    ASSERT_EQ(buffer.get_remaining(), 0); //
-}
-
-TEST_F(BufferTest, ReadUint64Underflow) {
-    buffer.write_uint32(123); // Write only 4 bytes //
-    ASSERT_THROW(buffer.read_uint64(), std::runtime_error); //
-}
-
-TEST_F(BufferTest, ReadWriteBytes) {
-    const char bytes_to_write[] = "some raw bytes";
-    size_t len = std::strlen(bytes_to_write);
-    buffer.write_bytes(bytes_to_write, len); //
-    ASSERT_EQ(buffer.get_size(), len); //
-
-    std::vector<char> read_bytes_vec(len);
-    buffer.read_bytes(read_bytes_vec.data(), len); //
-    ASSERT_EQ(std::memcmp(read_bytes_vec.data(), bytes_to_write, len), 0);
-    ASSERT_EQ(buffer.get_remaining(), 0); //
-}
-
-TEST_F(BufferTest, ReadBytesUnderflow) {
-    char temp[10];
-    buffer.write_bytes("short", 5); //
-    ASSERT_THROW(buffer.read_bytes(temp, 10), std::runtime_error); //
-}
-
-TEST_F(BufferTest, ReadBytesZeroLength) {
-    char temp[10]; // Should not be written to
-    // Fill with a known pattern to ensure it's not modified by a zero-length read
-    std::memset(temp, 'A', sizeof(temp));
-
-    buffer.write_bytes("data", 4); // Some data in buffer //
-    size_t remaining_before = buffer.get_remaining(); //
-
-    ASSERT_NO_THROW(buffer.read_bytes(temp, 0)); // Reading 0 bytes should not throw //
-    ASSERT_EQ(buffer.get_remaining(), remaining_before); // Remaining should be unchanged //
-
-    // Verify that 'temp' was not modified
-    for (size_t i = 0; i < sizeof(temp); ++i) {
-        ASSERT_EQ(temp[i], 'A');
-    }
-}
-
-
-TEST_F(BufferTest, ReadWriteStringEmpty) {
-    std::string str_to_write = "";
-    buffer.write_string(str_to_write); //
-    ASSERT_EQ(buffer.get_size(), sizeof(uint32_t)); // Only length //
-    std::string read_str = buffer.read_string(); //
-    ASSERT_EQ(read_str, str_to_write);
-    ASSERT_TRUE(read_str.empty());
-    ASSERT_EQ(buffer.get_remaining(), 0); //
-}
-
-TEST_F(BufferTest, ReadWriteStringMaxLength) {
-    // Test with a string at MAX_STRING_LENGTH if feasible, or a large string.
-    // Be mindful of test execution time and memory for very large strings.
-    // For this example, using a moderately large string.
-    // std::string str_to_write(netcode::Buffer::MAX_STRING_LENGTH, 'A'); //
-    std::string str_to_write(1000, 'A'); // A large, but not max, string for typical testing
-
-    buffer.write_string(str_to_write); //
-    ASSERT_EQ(buffer.get_size(), sizeof(uint32_t) + str_to_write.length()); //
-
-    std::string read_str = buffer.read_string(); //
-    ASSERT_EQ(read_str, str_to_write);
-    ASSERT_EQ(buffer.get_remaining(), 0); //
-}
-
-TEST_F(BufferTest, ReadStringTooLongDeclaration) {
-    // Write a string length that exceeds MAX_STRING_LENGTH
-    uint32_t excessive_length = static_cast<uint32_t>(netcode::Buffer::MAX_STRING_LENGTH + 1); //
-    buffer.write_uint32(excessive_length); //
-    // Add some dummy bytes, though read_string should throw before trying to read them
-    buffer.write_bytes("abc", 3); //
-
-    ASSERT_THROW(buffer.read_string(), std::runtime_error); //
-}
-
-
-TEST_F(BufferTest, SequentialReadWrite) {
-    uint8_t u8_val = 10;
-    uint32_t u32_val = 2000;
-    std::string str_val = "sequence";
-    uint64_t u64_val = 3000000000ULL;
-
-    buffer.write_uint8(u8_val); //
-    buffer.write_uint32(u32_val); //
-    buffer.write_string(str_val); //
-    buffer.write_uint64(u64_val); //
-
-    ASSERT_EQ(buffer.read_uint8(), u8_val); //
-    ASSERT_EQ(buffer.read_uint32(), u32_val); //
-    ASSERT_EQ(buffer.read_string(), str_val); //
-    ASSERT_EQ(buffer.read_uint64(), u64_val); //
-    ASSERT_EQ(buffer.get_remaining(), 0); //
-}
-
-TEST_F(BufferTest, ClearBuffer) {
-    buffer.write_uint32(123); //
-    buffer.write_string("test"); //
-    ASSERT_GT(buffer.get_size(), 0); //
-
-    buffer.clear(); //
-    ASSERT_EQ(buffer.get_size(), 0); //
-    ASSERT_EQ(buffer.get_remaining(), 0); //
-    ASSERT_THROW(buffer.read_uint32(), std::runtime_error); // Should be empty //
-}
-
-
-TEST_F(BufferTest, ConstructorWithData) {
-    const char* initial_data_arr = "\x01\x02\x03\x04"; // 4 bytes
-    size_t initial_len = 4; // Explicitly use 4, not strlen, for binary data
-    netcode::Buffer buf_with_data(initial_data_arr, initial_len); //
-
-    ASSERT_EQ(buf_with_data.get_size(), initial_len); //
-    ASSERT_EQ(buf_with_data.get_remaining(), initial_len); //
-
-    ASSERT_EQ(buf_with_data.read_uint8(), 0x01); //
-    ASSERT_EQ(buf_with_data.read_uint8(), 0x02); //
-    ASSERT_EQ(buf_with_data.read_uint8(), 0x03); //
-    ASSERT_EQ(buf_with_data.read_uint8(), 0x04); //
-    ASSERT_EQ(buf_with_data.get_remaining(), 0); //
-
-    std::vector<char> initial_vec_data = {'A', 'B', 'C'};
-    netcode::Buffer buf_with_vec(initial_vec_data); //
-    ASSERT_EQ(buf_with_vec.get_size(), initial_vec_data.size()); //
-    char read_char_arr[3];
-    buf_with_vec.read_bytes(read_char_arr, 3); //
-    ASSERT_EQ(read_char_arr[0], 'A');
-    ASSERT_EQ(read_char_arr[1], 'B');
-    ASSERT_EQ(read_char_arr[2], 'C');
-    ASSERT_EQ(buf_with_vec.get_remaining(), 0); //
-}
-
-TEST_F(BufferTest, ReadBytesNullDestination) {
-    buffer.write_uint32(123); // Write some data //
-    // read_bytes checks for null output buffer if len > 0
-    ASSERT_THROW(buffer.read_bytes(nullptr, 1), std::runtime_error); //
-    // Reading 0 bytes into nullptr should be fine (no-op)
-    ASSERT_NO_THROW(buffer.read_bytes(nullptr, 0)); //
-}
-
-// Test for PacketHeader with various MessageType values
-TEST_F(BufferTest, ReadWriteHeaderAllMessageTypes) {
-    netcode::PacketHeader header_to_write; //
-    header_to_write.sequenceNumber = 777; //
-
-    std::vector<netcode::MessageType> types_to_test = { //
-        netcode::MessageType::UNDEFINED, //
-        netcode::MessageType::ECHO_REQUEST, //
-        netcode::MessageType::ECHO_RESPONSE, //
-        netcode::MessageType::SERVER_ANNOUNCEMENT, //
-        // Add other message types from your packet_types.hpp
-    };
-
-    for (const auto& msg_type : types_to_test) {
-        buffer.clear(); //
-        header_to_write.type = msg_type; //
-
-        buffer.write_header(header_to_write); //
-        netcode::PacketHeader read_header = buffer.read_header(); //
-
-        ASSERT_EQ(read_header.type, header_to_write.type);
-        ASSERT_EQ(read_header.sequenceNumber, header_to_write.sequenceNumber);
-        ASSERT_EQ(buffer.get_remaining(), 0); //
-    }
-}
-
-// Test for ServerAnnouncementData serialization/deserialization
-TEST_F(BufferTest, SerializeDeserializeServerAnnouncement) {
-    netcode::ServerAnnouncementData data_to_write; //
-    data_to_write.message_text = "This is a server announcement!"; //
-
-    netcode::serialize(buffer, data_to_write); //
-    ASSERT_GT(buffer.get_size(), 0); //
-
-    netcode::ServerAnnouncementData read_data; //
-    bool success = netcode::try_deserialize(buffer, read_data); //
-
-    ASSERT_TRUE(success);
-    ASSERT_EQ(read_data.message_text, data_to_write.message_text);
-    ASSERT_EQ(buffer.get_remaining(), 0); //
-}
-
-TEST_F(BufferTest, TryDeserializeServerAnnouncementFailure) {
-    buffer.write_uint32(netcode::Buffer::MAX_STRING_LENGTH + 10); // Invalid length for string //
-
-    netcode::ServerAnnouncementData read_data; //
-    bool success = netcode::try_deserialize(buffer, read_data); //
-    ASSERT_FALSE(success);
-=======
     ASSERT_EQ(buffer.read_offset_, sizeof(uint8_t) + sizeof(uint32_t));
->>>>>>> 268ac3ad
 }
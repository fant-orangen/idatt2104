#include "gtest/gtest.h"
#include "netcode/serialization.hpp" //
#include "netcode/packet_types.hpp" // For MessageType, PacketHeader
#include <cstring>                  // For std::strlen, std::memcmp
#include <vector>
#include <limits>                   // For std::numeric_limits (if you add boundary tests)


// Test fixture for Buffer tests
class BufferTest : public ::testing::Test {
protected:
    netcode::Buffer buffer; //
};

// Test case for writing and reading uint32_t
TEST_F(BufferTest, ReadWriteUint32) {
    uint32_t value_to_write = 123456789;
<<<<<<< HEAD
    buffer.write_uint32(value_to_write);
    ASSERT_EQ(buffer.get_size(), sizeof(uint32_t));

    uint32_t read_value = buffer.read_uint32();
    ASSERT_EQ(read_value, value_to_write);
    ASSERT_EQ(buffer.read_offset_, sizeof(uint32_t));
=======
    buffer.write_uint32(value_to_write); //
    ASSERT_EQ(buffer.get_size(), sizeof(uint32_t)); //

    uint32_t read_value = buffer.read_uint32(); //
    ASSERT_EQ(read_value, value_to_write);
    ASSERT_EQ(buffer.get_remaining(), 0); // FIXED: Check remaining bytes //
>>>>>>> 6aef2a33
}

// Test case for writing and reading a string
TEST_F(BufferTest, ReadWriteString) {
    std::string str_to_write = "Hello, Netcode!";
    buffer.write_string(str_to_write); //
    ASSERT_EQ(buffer.get_size(), sizeof(uint32_t) + str_to_write.length()); //
    std::string read_str = buffer.read_string(); //
    ASSERT_EQ(read_str, str_to_write);
<<<<<<< HEAD
    ASSERT_EQ(buffer.read_offset_, sizeof(uint32_t) + str_to_write.length());
=======
    ASSERT_EQ(buffer.get_remaining(), 0); // FIXED: Check remaining bytes //
>>>>>>> 6aef2a33
}

// Test case for reading when buffer is too small (underflow)
TEST_F(BufferTest, ReadUint32Underflow) {
<<<<<<< HEAD
    // Buffer is empty
    ASSERT_THROW(buffer.read_uint32(), std::runtime_error);
=======
    ASSERT_THROW(buffer.read_uint32(), std::runtime_error); //
>>>>>>> 6aef2a33
}

TEST_F(BufferTest, ReadStringUnderflowLength) {
    buffer.write_uint8(1); //
    ASSERT_THROW(buffer.read_string(), std::runtime_error); //
}

TEST_F(BufferTest, ReadStringUnderflowData) {
<<<<<<< HEAD
    std::string test_str = "short";
    // Write a length that's too long for the actual data
    buffer.write_uint32(static_cast<uint32_t>(test_str.length() + 5));
    buffer.data_.insert(buffer.data_.end(), test_str.begin(), test_str.end()); // Manually insert string data

    ASSERT_THROW(buffer.read_string(), std::runtime_error);
=======
    std::string test_str_data = "short";
    uint32_t declared_length = static_cast<uint32_t>(test_str_data.length() + 5);
    buffer.write_uint32(declared_length); //
    buffer.write_bytes(test_str_data.data(), test_str_data.length()); //
    ASSERT_THROW(buffer.read_string(), std::runtime_error); //
>>>>>>> 6aef2a33
}


// Test case for PacketHeader
TEST_F(BufferTest, ReadWriteHeader) {
    netcode::PacketHeader header_to_write; //
    header_to_write.type = netcode::MessageType::ECHO_REQUEST; //
    header_to_write.sequenceNumber = 101; //

    buffer.write_header(header_to_write); //
    ASSERT_EQ(buffer.get_size(), sizeof(uint8_t) + sizeof(uint32_t)); // type + sequenceNumber //

    netcode::PacketHeader read_header = buffer.read_header(); //
    ASSERT_EQ(static_cast<uint8_t>(read_header.type), static_cast<uint8_t>(netcode::MessageType::ECHO_REQUEST));
    ASSERT_EQ(read_header.sequenceNumber, header_to_write.sequenceNumber);
<<<<<<< HEAD
    ASSERT_EQ(buffer.read_offset_, sizeof(uint8_t) + sizeof(uint32_t));
=======
    ASSERT_EQ(buffer.get_remaining(),0); //
}

TEST_F(BufferTest, ReadWriteUint8) {
    uint8_t value_to_write = 250;
    buffer.write_uint8(value_to_write); //
    ASSERT_EQ(buffer.get_size(), sizeof(uint8_t)); //
    uint8_t read_value = buffer.read_uint8(); //
    ASSERT_EQ(read_value, value_to_write);
    ASSERT_EQ(buffer.get_remaining(), 0); //
}

TEST_F(BufferTest, ReadUint8Underflow) {
    ASSERT_THROW(buffer.read_uint8(), std::runtime_error); //
}

TEST_F(BufferTest, ReadWriteUint64) {
    uint64_t value_to_write = 0x123456789ABCDEF0ULL;
    buffer.write_uint64(value_to_write); //
    ASSERT_EQ(buffer.get_size(), sizeof(uint64_t)); //
    uint64_t read_value = buffer.read_uint64(); //
    ASSERT_EQ(read_value, value_to_write);
    ASSERT_EQ(buffer.get_remaining(), 0); //
}

TEST_F(BufferTest, ReadUint64Underflow) {
    buffer.write_uint32(123); // Write only 4 bytes //
    ASSERT_THROW(buffer.read_uint64(), std::runtime_error); //
}

TEST_F(BufferTest, ReadWriteBytes) {
    const char bytes_to_write[] = "some raw bytes";
    size_t len = std::strlen(bytes_to_write);
    buffer.write_bytes(bytes_to_write, len); //
    ASSERT_EQ(buffer.get_size(), len); //

    std::vector<char> read_bytes_vec(len);
    buffer.read_bytes(read_bytes_vec.data(), len); //
    ASSERT_EQ(std::memcmp(read_bytes_vec.data(), bytes_to_write, len), 0);
    ASSERT_EQ(buffer.get_remaining(), 0); //
}

TEST_F(BufferTest, ReadBytesUnderflow) {
    char temp[10];
    buffer.write_bytes("short", 5); //
    ASSERT_THROW(buffer.read_bytes(temp, 10), std::runtime_error); //
}

TEST_F(BufferTest, ReadBytesZeroLength) {
    char temp[10]; // Should not be written to
    // Fill with a known pattern to ensure it's not modified by a zero-length read
    std::memset(temp, 'A', sizeof(temp));

    buffer.write_bytes("data", 4); // Some data in buffer //
    size_t remaining_before = buffer.get_remaining(); //

    ASSERT_NO_THROW(buffer.read_bytes(temp, 0)); // Reading 0 bytes should not throw //
    ASSERT_EQ(buffer.get_remaining(), remaining_before); // Remaining should be unchanged //

    // Verify that 'temp' was not modified
    for (size_t i = 0; i < sizeof(temp); ++i) {
        ASSERT_EQ(temp[i], 'A');
    }
}


TEST_F(BufferTest, ReadWriteStringEmpty) {
    std::string str_to_write = "";
    buffer.write_string(str_to_write); //
    ASSERT_EQ(buffer.get_size(), sizeof(uint32_t)); // Only length //
    std::string read_str = buffer.read_string(); //
    ASSERT_EQ(read_str, str_to_write);
    ASSERT_TRUE(read_str.empty());
    ASSERT_EQ(buffer.get_remaining(), 0); //
}

TEST_F(BufferTest, ReadWriteStringMaxLength) {
    // Test with a string at MAX_STRING_LENGTH if feasible, or a large string.
    // Be mindful of test execution time and memory for very large strings.
    // For this example, using a moderately large string.
    // std::string str_to_write(netcode::Buffer::MAX_STRING_LENGTH, 'A'); //
    std::string str_to_write(1000, 'A'); // A large, but not max, string for typical testing

    buffer.write_string(str_to_write); //
    ASSERT_EQ(buffer.get_size(), sizeof(uint32_t) + str_to_write.length()); //

    std::string read_str = buffer.read_string(); //
    ASSERT_EQ(read_str, str_to_write);
    ASSERT_EQ(buffer.get_remaining(), 0); //
}

TEST_F(BufferTest, ReadStringTooLongDeclaration) {
    // Write a string length that exceeds MAX_STRING_LENGTH
    uint32_t excessive_length = static_cast<uint32_t>(netcode::Buffer::MAX_STRING_LENGTH + 1); //
    buffer.write_uint32(excessive_length); //
    // Add some dummy bytes, though read_string should throw before trying to read them
    buffer.write_bytes("abc", 3); //

    ASSERT_THROW(buffer.read_string(), std::runtime_error); //
}


TEST_F(BufferTest, SequentialReadWrite) {
    uint8_t u8_val = 10;
    uint32_t u32_val = 2000;
    std::string str_val = "sequence";
    uint64_t u64_val = 3000000000ULL;

    buffer.write_uint8(u8_val); //
    buffer.write_uint32(u32_val); //
    buffer.write_string(str_val); //
    buffer.write_uint64(u64_val); //

    ASSERT_EQ(buffer.read_uint8(), u8_val); //
    ASSERT_EQ(buffer.read_uint32(), u32_val); //
    ASSERT_EQ(buffer.read_string(), str_val); //
    ASSERT_EQ(buffer.read_uint64(), u64_val); //
    ASSERT_EQ(buffer.get_remaining(), 0); //
}

TEST_F(BufferTest, ClearBuffer) {
    buffer.write_uint32(123); //
    buffer.write_string("test"); //
    ASSERT_GT(buffer.get_size(), 0); //

    buffer.clear(); //
    ASSERT_EQ(buffer.get_size(), 0); //
    ASSERT_EQ(buffer.get_remaining(), 0); //
    ASSERT_THROW(buffer.read_uint32(), std::runtime_error); // Should be empty //
}


TEST_F(BufferTest, ConstructorWithData) {
    const char* initial_data_arr = "\x01\x02\x03\x04"; // 4 bytes
    size_t initial_len = 4; // Explicitly use 4, not strlen, for binary data
    netcode::Buffer buf_with_data(initial_data_arr, initial_len); //

    ASSERT_EQ(buf_with_data.get_size(), initial_len); //
    ASSERT_EQ(buf_with_data.get_remaining(), initial_len); //

    ASSERT_EQ(buf_with_data.read_uint8(), 0x01); //
    ASSERT_EQ(buf_with_data.read_uint8(), 0x02); //
    ASSERT_EQ(buf_with_data.read_uint8(), 0x03); //
    ASSERT_EQ(buf_with_data.read_uint8(), 0x04); //
    ASSERT_EQ(buf_with_data.get_remaining(), 0); //

    std::vector<char> initial_vec_data = {'A', 'B', 'C'};
    netcode::Buffer buf_with_vec(initial_vec_data); //
    ASSERT_EQ(buf_with_vec.get_size(), initial_vec_data.size()); //
    char read_char_arr[3];
    buf_with_vec.read_bytes(read_char_arr, 3); //
    ASSERT_EQ(read_char_arr[0], 'A');
    ASSERT_EQ(read_char_arr[1], 'B');
    ASSERT_EQ(read_char_arr[2], 'C');
    ASSERT_EQ(buf_with_vec.get_remaining(), 0); //
}

TEST_F(BufferTest, ReadBytesNullDestination) {
    buffer.write_uint32(123); // Write some data //
    // read_bytes checks for null output buffer if len > 0
    ASSERT_THROW(buffer.read_bytes(nullptr, 1), std::runtime_error); //
    // Reading 0 bytes into nullptr should be fine (no-op)
    ASSERT_NO_THROW(buffer.read_bytes(nullptr, 0)); //
}

// Test for PacketHeader with various MessageType values
TEST_F(BufferTest, ReadWriteHeaderAllMessageTypes) {
    netcode::PacketHeader header_to_write; //
    header_to_write.sequenceNumber = 777; //

    std::vector<netcode::MessageType> types_to_test = { //
        netcode::MessageType::UNDEFINED, //
        netcode::MessageType::ECHO_REQUEST, //
        netcode::MessageType::ECHO_RESPONSE, //
        netcode::MessageType::SERVER_ANNOUNCEMENT, //
        // Add other message types from your packet_types.hpp
    };

    for (const auto& msg_type : types_to_test) {
        buffer.clear(); //
        header_to_write.type = msg_type; //

        buffer.write_header(header_to_write); //
        netcode::PacketHeader read_header = buffer.read_header(); //

        ASSERT_EQ(read_header.type, header_to_write.type);
        ASSERT_EQ(read_header.sequenceNumber, header_to_write.sequenceNumber);
        ASSERT_EQ(buffer.get_remaining(), 0); //
    }
}

// Test for ServerAnnouncementData serialization/deserialization
TEST_F(BufferTest, SerializeDeserializeServerAnnouncement) {
    netcode::ServerAnnouncementData data_to_write; //
    data_to_write.message_text = "This is a server announcement!"; //

    netcode::serialize(buffer, data_to_write); //
    ASSERT_GT(buffer.get_size(), 0); //

    netcode::ServerAnnouncementData read_data; //
    bool success = netcode::try_deserialize(buffer, read_data); //

    ASSERT_TRUE(success);
    ASSERT_EQ(read_data.message_text, data_to_write.message_text);
    ASSERT_EQ(buffer.get_remaining(), 0); //
}

TEST_F(BufferTest, TryDeserializeServerAnnouncementFailure) {
    buffer.write_uint32(netcode::Buffer::MAX_STRING_LENGTH + 10); // Invalid length for string //

    netcode::ServerAnnouncementData read_data; //
    bool success = netcode::try_deserialize(buffer, read_data); //
    ASSERT_FALSE(success);
>>>>>>> 6aef2a33
}<|MERGE_RESOLUTION|>--- conflicted
+++ resolved
@@ -15,21 +15,12 @@
 // Test case for writing and reading uint32_t
 TEST_F(BufferTest, ReadWriteUint32) {
     uint32_t value_to_write = 123456789;
-<<<<<<< HEAD
-    buffer.write_uint32(value_to_write);
-    ASSERT_EQ(buffer.get_size(), sizeof(uint32_t));
-
-    uint32_t read_value = buffer.read_uint32();
-    ASSERT_EQ(read_value, value_to_write);
-    ASSERT_EQ(buffer.read_offset_, sizeof(uint32_t));
-=======
     buffer.write_uint32(value_to_write); //
     ASSERT_EQ(buffer.get_size(), sizeof(uint32_t)); //
 
     uint32_t read_value = buffer.read_uint32(); //
     ASSERT_EQ(read_value, value_to_write);
     ASSERT_EQ(buffer.get_remaining(), 0); // FIXED: Check remaining bytes //
->>>>>>> 6aef2a33
 }
 
 // Test case for writing and reading a string
@@ -39,21 +30,12 @@
     ASSERT_EQ(buffer.get_size(), sizeof(uint32_t) + str_to_write.length()); //
     std::string read_str = buffer.read_string(); //
     ASSERT_EQ(read_str, str_to_write);
-<<<<<<< HEAD
-    ASSERT_EQ(buffer.read_offset_, sizeof(uint32_t) + str_to_write.length());
-=======
     ASSERT_EQ(buffer.get_remaining(), 0); // FIXED: Check remaining bytes //
->>>>>>> 6aef2a33
 }
 
 // Test case for reading when buffer is too small (underflow)
 TEST_F(BufferTest, ReadUint32Underflow) {
-<<<<<<< HEAD
-    // Buffer is empty
-    ASSERT_THROW(buffer.read_uint32(), std::runtime_error);
-=======
     ASSERT_THROW(buffer.read_uint32(), std::runtime_error); //
->>>>>>> 6aef2a33
 }
 
 TEST_F(BufferTest, ReadStringUnderflowLength) {
@@ -62,20 +44,11 @@
 }
 
 TEST_F(BufferTest, ReadStringUnderflowData) {
-<<<<<<< HEAD
-    std::string test_str = "short";
-    // Write a length that's too long for the actual data
-    buffer.write_uint32(static_cast<uint32_t>(test_str.length() + 5));
-    buffer.data_.insert(buffer.data_.end(), test_str.begin(), test_str.end()); // Manually insert string data
-
-    ASSERT_THROW(buffer.read_string(), std::runtime_error);
-=======
     std::string test_str_data = "short";
     uint32_t declared_length = static_cast<uint32_t>(test_str_data.length() + 5);
     buffer.write_uint32(declared_length); //
     buffer.write_bytes(test_str_data.data(), test_str_data.length()); //
     ASSERT_THROW(buffer.read_string(), std::runtime_error); //
->>>>>>> 6aef2a33
 }
 
 
@@ -91,9 +64,6 @@
     netcode::PacketHeader read_header = buffer.read_header(); //
     ASSERT_EQ(static_cast<uint8_t>(read_header.type), static_cast<uint8_t>(netcode::MessageType::ECHO_REQUEST));
     ASSERT_EQ(read_header.sequenceNumber, header_to_write.sequenceNumber);
-<<<<<<< HEAD
-    ASSERT_EQ(buffer.read_offset_, sizeof(uint8_t) + sizeof(uint32_t));
-=======
     ASSERT_EQ(buffer.get_remaining(),0); //
 }
 
@@ -307,5 +277,4 @@
     netcode::ServerAnnouncementData read_data; //
     bool success = netcode::try_deserialize(buffer, read_data); //
     ASSERT_FALSE(success);
->>>>>>> 6aef2a33
 }
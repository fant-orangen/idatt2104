<<<<<<< HEAD
/**
 * @file client.cpp
 * @brief Implementation of the Client class for UDP communication.
 *
 * This file contains the method definitions for the Client class, which
 * provides functionality to connect to a UDP server, send data, and
 * receive data.
 */

#include "netcode/client.hpp" // Corresponding header file
#include <iostream>             // For std::cerr, std::endl, std::cout
#include <cstring>              // For strerror, memset, strlen
#include <cerrno>               // For errno

/**
 * @brief Constructs a new Client object.
 *
 * Initializes the client with the server's IP address and port.
 * The client is not connected upon construction.
 *
 * @param server_ip The IP address of the server to connect to.
 * @param port The port number of the server.
 */
=======
#include "netcode/client.hpp"
#include "netcode/serialization.hpp"
#include <iostream>
#include <cstring>
#include <vector>
#include <cerrno>

>>>>>>> 33cf5789
Client::Client(const std::string& server_ip, int port)
    : server_ip_(server_ip), port_(port), connected_(false), socket_fd_(-1) {

    memset(&server_addr_, 0, sizeof(server_addr_));
}

/**
 * @brief Destroys the Client object.
 *
 * Ensures that the client is disconnected and the socket is closed
 * when the object goes out of scope.
 */
Client::~Client() {
    disconnect_from_server();
}

<<<<<<< HEAD
/**
 * @brief Establishes a connection to the UDP server.
 *
 * Creates a UDP socket and initializes the server address structure
 * with the IP address and port provided during construction.
 *
 * @return `true` if the socket was created and server address was successfully
 * initialized, `false` otherwise. Note: For UDP, "connect" doesn't
 * establish a persistent connection like TCP; this method primarily
 * sets up the socket and server address for future send/receive operations.
 */
bool Client::connect() {
=======
bool Client::connect_to_server() {
>>>>>>> 33cf5789
    // Create UDP socket
    socket_fd_ = socket(AF_INET, SOCK_DGRAM, 0);
    if (socket_fd_ < 0) {
        std::cerr << "Error creating socket: " << strerror(errno) << std::endl;
        return false;
    }

    server_addr_.sin_family = AF_INET;
    server_addr_.sin_port = htons(port_); // Convert port to network byte order

<<<<<<< HEAD
    // Convert IP address from string (presentation format) to binary (network format)
    if (inet_pton(AF_INET, server_ip_.c_str(), &server_addr_.sin_addr) <= 0) {
        std::cerr << "Invalid address or address family not supported: " << server_ip_ << " (" << strerror(errno) << ")" << std::endl;
        close(socket_fd_); // Clean up the created socket
        socket_fd_ = -1;   // Mark socket as invalid
        return false;
    }

    // Note: For UDP, `connect()` can be used to set a default destination address
    // for `send()` calls, but `sendto()` is used here, which specifies the
    // destination each time. So, this `connected_` flag mainly indicates
    // that the socket is initialized and ready for `sendto`/`recvfrom`.

=======
    if (inet_pton(AF_INET, server_ip_.c_str(), &server_addr_.sin_addr) <= 0) {
        std::cerr << "Error parsing server IP address: " << strerror(errno) << std::endl;
        close(socket_fd_);
        socket_fd_ = -1;
        return false;
    }

>>>>>>> 33cf5789
    connected_ = true;
    std::cout << "Client initialized for server " << server_ip_ << ":" << port_ << std::endl;
    return true;
}

<<<<<<< HEAD
/**
 * @brief Disconnects from the server.
 *
 * Sends an optional "DISCONNECT" message to the server (best-effort for UDP)
 * and closes the client's socket.
 */
void Client::disconnect() {
    if (socket_fd_ >= 0) { // Check if the socket is valid
        // Optionally, send a disconnection message to the server.
        // This is a "best-effort" send for UDP, as there's no guarantee of delivery.
        if (connected_) {
            const char* disconnect_msg = "DISCONNECT";
            sendto(socket_fd_, disconnect_msg, strlen(disconnect_msg), 0,
                 (struct sockaddr*)&server_addr_, sizeof(server_addr_));
        }

        close(socket_fd_);  // Close the socket descriptor
        socket_fd_ = -1;    // Mark socket as invalid
        connected_ = false; // Update connection status
=======
void Client::disconnect_from_server() {
    if (socket_fd_ >= 0) {
        close(socket_fd_);
        socket_fd_ = -1;
        connected_ = false;
>>>>>>> 33cf5789
        std::cout << "Client disconnected" << std::endl;
    }
}

/**
 * @brief Checks if the client is currently connected (socket initialized).
 *
 * @return `true` if the client has a valid socket descriptor and considers
 * itself connected, `false` otherwise.
 */
bool Client::is_connected() const {
    return connected_ && (socket_fd_ >= 0);
}

<<<<<<< HEAD
/**
 * @brief Sends data to the connected UDP server.
 *
 * @param data Pointer to the data buffer to send.
 * @param size The number of bytes to send from the data buffer.
 * @return `true` if the data was sent successfully (all bytes were queued for sending),
 * `false` if the client is not connected or an error occurred during sending.
 */
bool Client::send_data(const void* data, size_t size) {
=======
bool Client::send_packet(const netcode::Buffer& buffer) {
>>>>>>> 33cf5789
    if (!is_connected()) {
        std::cerr << "Cannot send data: client not connected" << std::endl;
        return false;
    }

<<<<<<< HEAD
    // Send data using sendto, specifying the server address
    ssize_t bytes_sent = sendto(socket_fd_, data, size, 0,
=======
    ssize_t bytes_sent = sendto(socket_fd_, buffer.get_data(), buffer.get_size(), 0,
>>>>>>> 33cf5789
                              (struct sockaddr*)&server_addr_, sizeof(server_addr_));

    if (static_cast<size_t>(bytes_sent) != buffer.get_size()) {
        std::cerr << "Error sending data: " << strerror(errno) << std::endl;
        return false;
    }

<<<<<<< HEAD
    // Check if all data was sent (for UDP, this usually means it was accepted by the OS network stack)
    return static_cast<size_t>(bytes_sent) == size;
}

/**
 * @brief Receives data from the UDP server.
 *
 * Attempts to receive data into the provided buffer. This method uses `recvfrom`
 * and includes a socket timeout (SO_RCVTIMEO) of 500ms to prevent blocking indefinitely.
 *
 * @param buffer Pointer to the buffer where received data will be stored.
 * @param buffer_size The maximum number of bytes to read into the buffer.
 * @return The number of bytes received, or 0 if a timeout occurred,
 * or -1 if an error occurred (other than timeout).
 */
int Client::receive_data(void* buffer, size_t buffer_size) {
=======
    return static_cast<size_t>(bytes_sent) == buffer.get_size();
}

int Client::receive_packet(netcode::Buffer& buffer, size_t max_size) {
>>>>>>> 33cf5789
    if (!is_connected()) {
        std::cerr << "Cannot receive data: client not connected" << std::endl;
        return -1;
    }

<<<<<<< HEAD
    // Set up a timeout for the receive operation
    struct timeval tv;
    tv.tv_sec = 0;        // 0 seconds
    tv.tv_usec = 500000;  // 500,000 microseconds = 500 milliseconds

    // Apply the timeout option to the socket
    if (setsockopt(socket_fd_, SOL_SOCKET, SO_RCVTIMEO, &tv, sizeof(tv)) < 0) {
        std::cerr << "Error setting socket timeout: " << strerror(errno) << std::endl;
        // Continue without timeout or handle as a critical error depending on requirements
    }

    struct sockaddr_in from_addr; // To store the sender's address (though for a client, it's expected to be the server)
    socklen_t from_len = sizeof(from_addr);

    // Attempt to receive data
    ssize_t bytes_received = recvfrom(socket_fd_, buffer, buffer_size, 0,
                                     (struct sockaddr*)&from_addr, &from_len);
=======
    std::vector<char> temp_recv_buf(max_size);
    struct sockaddr_in from_address;
    socklen_t from_len = sizeof(from_address);

    struct timeval tv;
    tv.tv_sec = 0;
    tv.tv_usec = 0;
    if (setsockopt(socket_fd_, SOL_SOCKET, SO_RCVTIMEO, &tv, sizeof(tv)) < 0) {
        std::cerr << "Client: Warning - Error setting socket receive timeout: " << strerror(errno) << std::endl;
    }

    ssize_t bytes_received = recvfrom(socket_fd_, temp_recv_buf.data(), max_size, 0,
                            (struct sockaddr*)&from_address, &from_len);
>>>>>>> 33cf5789

    if (bytes_received < 0) {
        // Check for timeout (EAGAIN or EWOULDBLOCK)
        if (errno == EAGAIN || errno == EWOULDBLOCK) {
<<<<<<< HEAD
            return 0; // Timeout occurred, no data received within the timeout period
        }
        // Another error occurred
        std::cerr << "Error receiving data: " << strerror(errno) << std::endl;
        return -1; // Indicate an error
    }

    return static_cast<int>(bytes_received); // Return the number of bytes received
=======
            return 0;
        }
        std::cerr << "Client: Error receiving data: " << strerror(errno) << std::endl;
        return -1;
    }

    buffer.clear();
    buffer.data.assign(temp_recv_buf.begin(), temp_recv_buf.begin() + bytes_received);
    buffer.read_offset = 0;

    return static_cast<int>(bytes_received);
>>>>>>> 33cf5789
}<|MERGE_RESOLUTION|>--- conflicted
+++ resolved
@@ -1,28 +1,3 @@
-<<<<<<< HEAD
-/**
- * @file client.cpp
- * @brief Implementation of the Client class for UDP communication.
- *
- * This file contains the method definitions for the Client class, which
- * provides functionality to connect to a UDP server, send data, and
- * receive data.
- */
-
-#include "netcode/client.hpp" // Corresponding header file
-#include <iostream>             // For std::cerr, std::endl, std::cout
-#include <cstring>              // For strerror, memset, strlen
-#include <cerrno>               // For errno
-
-/**
- * @brief Constructs a new Client object.
- *
- * Initializes the client with the server's IP address and port.
- * The client is not connected upon construction.
- *
- * @param server_ip The IP address of the server to connect to.
- * @param port The port number of the server.
- */
-=======
 #include "netcode/client.hpp"
 #include "netcode/serialization.hpp"
 #include <iostream>
@@ -30,39 +5,17 @@
 #include <vector>
 #include <cerrno>
 
->>>>>>> 33cf5789
 Client::Client(const std::string& server_ip, int port)
     : server_ip_(server_ip), port_(port), connected_(false), socket_fd_(-1) {
 
     memset(&server_addr_, 0, sizeof(server_addr_));
 }
 
-/**
- * @brief Destroys the Client object.
- *
- * Ensures that the client is disconnected and the socket is closed
- * when the object goes out of scope.
- */
 Client::~Client() {
     disconnect_from_server();
 }
 
-<<<<<<< HEAD
-/**
- * @brief Establishes a connection to the UDP server.
- *
- * Creates a UDP socket and initializes the server address structure
- * with the IP address and port provided during construction.
- *
- * @return `true` if the socket was created and server address was successfully
- * initialized, `false` otherwise. Note: For UDP, "connect" doesn't
- * establish a persistent connection like TCP; this method primarily
- * sets up the socket and server address for future send/receive operations.
- */
-bool Client::connect() {
-=======
 bool Client::connect_to_server() {
->>>>>>> 33cf5789
     // Create UDP socket
     socket_fd_ = socket(AF_INET, SOCK_DGRAM, 0);
     if (socket_fd_ < 0) {
@@ -71,23 +24,8 @@
     }
 
     server_addr_.sin_family = AF_INET;
-    server_addr_.sin_port = htons(port_); // Convert port to network byte order
+    server_addr_.sin_port = htons(port_);
 
-<<<<<<< HEAD
-    // Convert IP address from string (presentation format) to binary (network format)
-    if (inet_pton(AF_INET, server_ip_.c_str(), &server_addr_.sin_addr) <= 0) {
-        std::cerr << "Invalid address or address family not supported: " << server_ip_ << " (" << strerror(errno) << ")" << std::endl;
-        close(socket_fd_); // Clean up the created socket
-        socket_fd_ = -1;   // Mark socket as invalid
-        return false;
-    }
-
-    // Note: For UDP, `connect()` can be used to set a default destination address
-    // for `send()` calls, but `sendto()` is used here, which specifies the
-    // destination each time. So, this `connected_` flag mainly indicates
-    // that the socket is initialized and ready for `sendto`/`recvfrom`.
-
-=======
     if (inet_pton(AF_INET, server_ip_.c_str(), &server_addr_.sin_addr) <= 0) {
         std::cerr << "Error parsing server IP address: " << strerror(errno) << std::endl;
         close(socket_fd_);
@@ -95,77 +33,31 @@
         return false;
     }
 
->>>>>>> 33cf5789
     connected_ = true;
-    std::cout << "Client initialized for server " << server_ip_ << ":" << port_ << std::endl;
+    std::cout << "Client connected to " << server_ip_ << ":" << port_ << std::endl;
     return true;
 }
 
-<<<<<<< HEAD
-/**
- * @brief Disconnects from the server.
- *
- * Sends an optional "DISCONNECT" message to the server (best-effort for UDP)
- * and closes the client's socket.
- */
-void Client::disconnect() {
-    if (socket_fd_ >= 0) { // Check if the socket is valid
-        // Optionally, send a disconnection message to the server.
-        // This is a "best-effort" send for UDP, as there's no guarantee of delivery.
-        if (connected_) {
-            const char* disconnect_msg = "DISCONNECT";
-            sendto(socket_fd_, disconnect_msg, strlen(disconnect_msg), 0,
-                 (struct sockaddr*)&server_addr_, sizeof(server_addr_));
-        }
-
-        close(socket_fd_);  // Close the socket descriptor
-        socket_fd_ = -1;    // Mark socket as invalid
-        connected_ = false; // Update connection status
-=======
 void Client::disconnect_from_server() {
     if (socket_fd_ >= 0) {
         close(socket_fd_);
         socket_fd_ = -1;
         connected_ = false;
->>>>>>> 33cf5789
         std::cout << "Client disconnected" << std::endl;
     }
 }
 
-/**
- * @brief Checks if the client is currently connected (socket initialized).
- *
- * @return `true` if the client has a valid socket descriptor and considers
- * itself connected, `false` otherwise.
- */
 bool Client::is_connected() const {
     return connected_ && (socket_fd_ >= 0);
 }
 
-<<<<<<< HEAD
-/**
- * @brief Sends data to the connected UDP server.
- *
- * @param data Pointer to the data buffer to send.
- * @param size The number of bytes to send from the data buffer.
- * @return `true` if the data was sent successfully (all bytes were queued for sending),
- * `false` if the client is not connected or an error occurred during sending.
- */
-bool Client::send_data(const void* data, size_t size) {
-=======
 bool Client::send_packet(const netcode::Buffer& buffer) {
->>>>>>> 33cf5789
     if (!is_connected()) {
         std::cerr << "Cannot send data: client not connected" << std::endl;
         return false;
     }
 
-<<<<<<< HEAD
-    // Send data using sendto, specifying the server address
-    ssize_t bytes_sent = sendto(socket_fd_, data, size, 0,
-=======
     ssize_t bytes_sent = sendto(socket_fd_, buffer.get_data(), buffer.get_size(), 0,
->>>>>>> 33cf5789
                               (struct sockaddr*)&server_addr_, sizeof(server_addr_));
 
     if (static_cast<size_t>(bytes_sent) != buffer.get_size()) {
@@ -173,53 +65,15 @@
         return false;
     }
 
-<<<<<<< HEAD
-    // Check if all data was sent (for UDP, this usually means it was accepted by the OS network stack)
-    return static_cast<size_t>(bytes_sent) == size;
-}
-
-/**
- * @brief Receives data from the UDP server.
- *
- * Attempts to receive data into the provided buffer. This method uses `recvfrom`
- * and includes a socket timeout (SO_RCVTIMEO) of 500ms to prevent blocking indefinitely.
- *
- * @param buffer Pointer to the buffer where received data will be stored.
- * @param buffer_size The maximum number of bytes to read into the buffer.
- * @return The number of bytes received, or 0 if a timeout occurred,
- * or -1 if an error occurred (other than timeout).
- */
-int Client::receive_data(void* buffer, size_t buffer_size) {
-=======
     return static_cast<size_t>(bytes_sent) == buffer.get_size();
 }
 
 int Client::receive_packet(netcode::Buffer& buffer, size_t max_size) {
->>>>>>> 33cf5789
     if (!is_connected()) {
         std::cerr << "Cannot receive data: client not connected" << std::endl;
         return -1;
     }
 
-<<<<<<< HEAD
-    // Set up a timeout for the receive operation
-    struct timeval tv;
-    tv.tv_sec = 0;        // 0 seconds
-    tv.tv_usec = 500000;  // 500,000 microseconds = 500 milliseconds
-
-    // Apply the timeout option to the socket
-    if (setsockopt(socket_fd_, SOL_SOCKET, SO_RCVTIMEO, &tv, sizeof(tv)) < 0) {
-        std::cerr << "Error setting socket timeout: " << strerror(errno) << std::endl;
-        // Continue without timeout or handle as a critical error depending on requirements
-    }
-
-    struct sockaddr_in from_addr; // To store the sender's address (though for a client, it's expected to be the server)
-    socklen_t from_len = sizeof(from_addr);
-
-    // Attempt to receive data
-    ssize_t bytes_received = recvfrom(socket_fd_, buffer, buffer_size, 0,
-                                     (struct sockaddr*)&from_addr, &from_len);
-=======
     std::vector<char> temp_recv_buf(max_size);
     struct sockaddr_in from_address;
     socklen_t from_len = sizeof(from_address);
@@ -233,21 +87,9 @@
 
     ssize_t bytes_received = recvfrom(socket_fd_, temp_recv_buf.data(), max_size, 0,
                             (struct sockaddr*)&from_address, &from_len);
->>>>>>> 33cf5789
 
     if (bytes_received < 0) {
-        // Check for timeout (EAGAIN or EWOULDBLOCK)
         if (errno == EAGAIN || errno == EWOULDBLOCK) {
-<<<<<<< HEAD
-            return 0; // Timeout occurred, no data received within the timeout period
-        }
-        // Another error occurred
-        std::cerr << "Error receiving data: " << strerror(errno) << std::endl;
-        return -1; // Indicate an error
-    }
-
-    return static_cast<int>(bytes_received); // Return the number of bytes received
-=======
             return 0;
         }
         std::cerr << "Client: Error receiving data: " << strerror(errno) << std::endl;
@@ -259,5 +101,4 @@
     buffer.read_offset = 0;
 
     return static_cast<int>(bytes_received);
->>>>>>> 33cf5789
 }
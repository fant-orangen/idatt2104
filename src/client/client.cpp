--- conflicted
+++ resolved
@@ -7,12 +7,9 @@
  */
 
 #include "netcode/client.hpp"
-<<<<<<< HEAD
 #include "netcode/utils/logger.hpp"
 #include "netcode/utils/network_logger.hpp"
-=======
 #include "netcode/serialization.hpp"
->>>>>>> 2acff786
 #include <iostream>
 #include <cstring>
 #include <vector>
@@ -29,12 +26,9 @@
  */
 Client::Client(const std::string& server_ip, int port)
     : server_ip_(server_ip), port_(port), connected_(false), socket_fd_(-1) {
-<<<<<<< HEAD
     LOG_INFO("Client created for " + server_ip + ":" + std::to_string(port), "Client");
-=======
 
     memset(&server_addr_, 0, sizeof(server_addr_));
->>>>>>> 2acff786
 }
 
 /**
@@ -66,30 +60,28 @@
     server_addr_.sin_port = htons(port_); // Convert port to network byte order
     // Convert IP address from text to binary form
     if (inet_pton(AF_INET, server_ip_.c_str(), &server_addr_.sin_addr) <= 0) {
-<<<<<<< HEAD
         LOG_ERROR("Invalid address: " + std::string(strerror(errno)), "Client");
-=======
-        std::cerr << "Error parsing server IP address: " << strerror(errno) << std::endl;
->>>>>>> 2acff786
         close(socket_fd_);
         socket_fd_ = -1;
         return false;
     }
 
-<<<<<<< HEAD
-=======
     // Note: For UDP, "connect" is not strictly necessary for sendto/recvfrom if the destination is specified each time.
     // However, calling connect() on a UDP socket allows the use of send() and recv() and sets a default destination.
     // This implementation uses sendto/recvfrom directly with server_addr_, so a call to connect() is omitted here.
 
->>>>>>> 2acff786
     connected_ = true;
     LOG_INFO("Client connected to " + server_ip_ + ":" + std::to_string(port_), "Client");
     return true;
 }
 
-<<<<<<< HEAD
-void Client::disconnect() {
+
+/**
+ * @brief Disconnects the client from the server.
+ *
+ * Closes the socket if it is open and resets the connection status.
+ */
+void Client::disconnect_from_server() {
     if (socket_fd_ >= 0) {
         // Send a disconnection message (optional)
         if (connected_) {
@@ -98,16 +90,7 @@
                  (struct sockaddr*)&server_addr_, sizeof(server_addr_));
             LOG_INFO("Disconnection message sent ", "Client");
         }
-=======
->>>>>>> 2acff786
 
-/**
- * @brief Disconnects the client from the server.
- *
- * Closes the socket if it is open and resets the connection status.
- */
-void Client::disconnect_from_server() {
-    if (socket_fd_ >= 0) {
         close(socket_fd_);
         socket_fd_ = -1;
         connected_ = false;
@@ -143,22 +126,13 @@
     ssize_t bytes_sent = sendto(socket_fd_, buffer.get_data(), buffer.get_size(), 0,
                               (struct sockaddr*)&server_addr_, sizeof(server_addr_));
 
-<<<<<<< HEAD
-    if (bytes_sent < 0) {
+    if (static_cast<size_t>(bytes_sent) != buffer.get_size()) {
         LOG_ERROR("Error sending data: " + std::string(strerror(errno)), "Client");
         return false;
     }
 
     LOG_DEBUG("Sent data, size: " + std::to_string(bytes_sent) + " bytes", "Client");
-    return bytes_sent == size;
-=======
-    if (static_cast<size_t>(bytes_sent) != buffer.get_size()) {
-        std::cerr << "Error sending data: " << strerror(errno) << std::endl;
-        return false;
-    }
-
     return static_cast<size_t>(bytes_sent) == buffer.get_size();
->>>>>>> 2acff786
 }
 
 /**
@@ -192,11 +166,7 @@
     tv.tv_sec = 1; // 1-second timeout
     tv.tv_usec = 0;
     if (setsockopt(socket_fd_, SOL_SOCKET, SO_RCVTIMEO, &tv, sizeof(tv)) < 0) {
-<<<<<<< HEAD
         LOG_WARNING("Error setting socket timeout: " + std::string(strerror(errno)), "Client");
-=======
-        std::cerr << "Client: Warning - Error setting socket receive timeout: " << strerror(errno) << std::endl;
->>>>>>> 2acff786
     }
 
     ssize_t bytes_received = recvfrom(socket_fd_, temp_recv_buf.data(), max_size, 0,
@@ -204,7 +174,6 @@
 
     if (bytes_received < 0) {
         if (errno == EAGAIN || errno == EWOULDBLOCK) {
-<<<<<<< HEAD
             // Timeout occurred, not necessarily an error
             LOG_DEBUG("Timeout when receiving data", "Client");
             return 0;
@@ -214,21 +183,10 @@
     }
 
     char from_ip[INET_ADDRSTRLEN];
-    inet_ntop(AF_INET, &from_addr.sin_addr, from_ip, INET_ADDRSTRLEN);
+    inet_ntop(AF_INET, &from_address.sin_addr, from_ip, INET_ADDRSTRLEN);
     LOG_DEBUG("Received data, size: " + std::to_string(bytes_received) +
                    " bytes from " + std::string(from_ip) + ":" +
-                   std::to_string(ntohs(from_addr.sin_port)), "Client");
-
-
-    return bytes_received;
-=======
-            // This means timeout occurred with the socket option SO_RCVTIMEO
-            // std::cout << "Client: Receive timeout." << std::endl;
-            return 0;
-        }
-        std::cerr << "Client: Error receiving data: " << strerror(errno) << std::endl;
-        return -1;
-    }
+                   std::to_string(ntohs(from_address.sin_port)), "Client");
 
     // Successfully received data, copy it to the provided netcode::Buffer
     buffer.clear(); // Clear any existing data in the user's buffer
@@ -236,5 +194,4 @@
     buffer.read_offset = 0; // Reset read offset for the new data
 
     return static_cast<int>(bytes_received);
->>>>>>> 2acff786
 }
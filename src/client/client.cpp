--- conflicted
+++ resolved
@@ -143,27 +143,17 @@
 void Client::updateEntities(float deltaTime) {
     std::lock_guard<std::mutex> lock(playerMutex_);
     
-<<<<<<< HEAD
     // Update reconciliation system for smooth corrections
     reconciliationSystem_->update(deltaTime);
     
-    // Update render positions for all entities 
+    // Update all entities
     for (auto& [playerId, player] : players_) {
         // Update render positions for all entities including local player
         player->updateRenderPosition(deltaTime);
         
         // Only update remote players with interpolation for simulation state
-        if (playerId != clientId_) {
+        if (playerId != clientId_ && visualization::settings::ENABLE_INTERPOLATION) {
             interpolationSystem_->updateEntity(player, deltaTime);
-=======
-    // Update all remote players using interpolation (only if enabled)
-    if (visualization::settings::ENABLE_INTERPOLATION) {
-        for (auto& [playerId, player] : players_) {
-            // Skip local player (handled by prediction/reconciliation)
-            if (playerId != clientId_) {
-                interpolationSystem_->updateEntity(player, deltaTime);
-            }
->>>>>>> 9b1b1d61
         }
     }
 }
@@ -255,6 +245,8 @@
                 serverPosition,
                 serverTimestamp
             );
+            // Note: Don't directly set position here, let interpolation handle it
+            // The interpolationSystem will set positions during updateEntities() calls
         } else {
             // If interpolation is disabled, directly update the position
             it->second->setPosition(serverPosition);

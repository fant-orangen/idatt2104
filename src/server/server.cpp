#include "netcode/server.hpp"
#include "netcode/utils/logger.hpp"
#include "netcode/utils/network_logger.hpp"
#include "netcode/serialization.hpp"
#include <iostream>
#include <cstring> // For strerror, memset
#include <unistd.h> // For close
#include <cerrno>   // For errno
#include <vector>


// Helper function to create a unique string key from sockaddr_in
// Needs to be part of the Server class or accessible to it
std::string Server::get_client_key(const struct sockaddr_in& client_addr) const {
    char ip_str[INET_ADDRSTRLEN];
    inet_ntop(AF_INET, &(client_addr.sin_addr), ip_str, INET_ADDRSTRLEN);
    return std::string(ip_str) + ":" + std::to_string(ntohs(client_addr.sin_port));
}

Server::Server(int port)
    : port_(port), running_(false), socket_fd_(-1) {
    memset(&server_addr_, 0, sizeof(server_addr_));
    LOG_INFO("Server created at port " + std::to_string(port), "Server");
}

Server::~Server() {
    stop();
}

bool Server::start() {
    socket_fd_ = socket(AF_INET, SOCK_DGRAM, 0);
    if (socket_fd_ < 0) {
        LOG_ERROR("Error creating socket: " + std::string(strerror(errno)), "Server");
        return false;
    }

    int reuse_addr = 1;
    if (setsockopt(socket_fd_, SOL_SOCKET, SO_REUSEADDR, &reuse_addr, sizeof(reuse_addr)) < 0) {
        LOG_WARNING("Warning - setsockopt (SO_REUSEADDR) failed: " + std::string(strerror(errno)), "Server");
    }

    server_addr_.sin_family = AF_INET;
    server_addr_.sin_addr.s_addr = INADDR_ANY;
    server_addr_.sin_port = htons(port_);

    // Bind the socket to the server address and port
    if (bind(socket_fd_, (struct sockaddr*)&server_addr_, sizeof(server_addr_)) < 0) {
        LOG_ERROR("Error binding socket: " + std::string(strerror(errno)), "Server");
        close(socket_fd_); // Clean up the socket if bind fails
        socket_fd_ = -1;
        return false;
    }

    running_ = true;
    LOG_INFO("UDP Server started on port " + std::to_string(port_), "Server");
    return true;
}

void Server::stop() {
    if (socket_fd_ >= 0) {
        close(socket_fd_);
        socket_fd_ = -1;
        running_ = false;
<<<<<<< HEAD
        clients_.clear();
        std::cout << "Server stopped" << std::endl;
=======
        LOG_INFO("Server stopped", "Server");
>>>>>>> 93fa7b5b
    }
}

bool Server::is_running() const {
    return running_ && (socket_fd_ >= 0);
}

void Server::add_or_update_client(const struct sockaddr_in& client_addr) {
    std::string client_key = get_client_key(client_addr);
    clients_[client_key] = {client_addr, std::chrono::steady_clock::now()};
}

void Server::remove_inactive_clients(int timeout_seconds) {
    auto now = std::chrono::steady_clock::now();
    for (auto it = clients_.begin(); it != clients_.end();) {
        if (std::chrono::duration_cast<std::chrono::seconds>(now - it->second.last_seen).count() > timeout_seconds) {
            std::cout << "Server: Client " << it->first << " timed out. Removing." << std::endl;
            it = clients_.erase(it);
        } else {
            ++it;
        }
    }
}

void Server::send_to_all_clients(const netcode::Buffer& buffer) {
    if (!is_running()) {
        std::cerr << "Server: Cannot send to all clients: server not runnign" << std::endl;
        return;
    }
    if (clients_.empty()) {
        std::cout << "Server: No clients to send to." << std::endl;
        return;
    }

    std::cout << "Server: Broadcasting packet to " << clients_.size() << " clients." << std::endl;
    for (const auto& pair : clients_) {
        send_packet(buffer, pair.second.address);
    }
}

bool Server::send_packet(const netcode::Buffer &buffer, const struct sockaddr_in &client_addr) {
    if (!is_running()) {
        LOG_ERROR("Cannot send data: server is not running", "Server");
        return false;
    }

    ssize_t bytes_sent = sendto(socket_fd_, buffer.get_data(), buffer.get_size(), 0,
                            (struct sockaddr*)&client_addr, sizeof(client_addr));

    if (bytes_sent < 0) {
        LOG_ERROR("Error sending data: " + std::string(strerror(errno)), "Server");
        return false;
    }
    if (static_cast<size_t>(bytes_sent) != buffer.get_size()) {
        LOG_WARNING("Warning: Not all data was sent. Sent " +
                       std::to_string(bytes_sent) + " of " + std::to_string(buffer.get_size()), "Server");
    }

    char client_ip[INET_ADDRSTRLEN];
    inet_ntop(AF_INET, &client_addr.sin_addr, client_ip, INET_ADDRSTRLEN);
    LOG_DEBUG("Sent data, size: " + std::to_string(bytes_sent) +
                   " bytes to " + std::string(client_ip) + ":" +
                   std::to_string(ntohs(client_addr.sin_port)), "Server");

    return static_cast<size_t>(bytes_sent) == buffer.get_size();
}

int Server::receive_packet(netcode::Buffer &buffer, size_t max_size, struct sockaddr_in &client_addr) {
    if (!is_running()) {
        LOG_ERROR("Cannot receive data: server is not running", "Server");
        return -1;
    }

    std::vector<char> temp_recv_buf(max_size);
    socklen_t client_addr_len = sizeof(client_addr);

    // Clear client_addr before recvfrom
    memset(&client_addr, 0, sizeof(client_addr));

    struct timeval tv;
    tv.tv_sec = 0;
    tv.tv_usec = 10000; // Microseconds (10 ms)

    if (setsockopt(socket_fd_, SOL_SOCKET, SO_RCVTIMEO, &tv, sizeof(tv)) < 0) {
        LOG_WARNING("Error setting socket timeout:  " + std::string(strerror(errno)), "Server");
        // Continue without timeout or handle as critical error
    }

<<<<<<< HEAD
    // socklen_t client_len = sizeof(client_addr);

=======
>>>>>>> 93fa7b5b
    ssize_t bytes_received = recvfrom(socket_fd_, temp_recv_buf.data(), max_size, 0,
                            (struct sockaddr*)&client_addr, &client_addr_len);

    if (bytes_received < 0) {
        if (errno == EAGAIN || errno == EWOULDBLOCK) {
            // Timeout occurred, this is not necessarily an error,
            // it just means no data was received within the timeout period.
            LOG_DEBUG("Timeout while receiving data", "Server");
            return 0; // Indicate no data received
        }
        LOG_ERROR("Error receiving data: " + std::string(strerror(errno)), "Server");
        return -1; // Indicate an error
    }

<<<<<<< HEAD
    if (bytes_received > 0) {
        add_or_update_client(client_addr);
        buffer.clear();
        buffer.data.assign(temp_recv_buf.begin(), temp_recv_buf.begin() + bytes_received);
        buffer.read_offset = 0;
    }
=======
    buffer.clear();
    buffer.data.assign(temp_recv_buf.begin(), temp_recv_buf.begin() + bytes_received);
    buffer.read_offset = 0;

    char client_ip[INET_ADDRSTRLEN];
    inet_ntop(AF_INET, &client_addr.sin_addr, client_ip, INET_ADDRSTRLEN);
    LOG_DEBUG("Received data, size: " + std::to_string(bytes_received) +
                   " bytes from " + std::string(client_ip) + ":" +
                   std::to_string(ntohs(client_addr.sin_port)), "Server");

>>>>>>> 93fa7b5b
    return static_cast<int>(bytes_received);
}
<|MERGE_RESOLUTION|>--- conflicted
+++ resolved
@@ -61,50 +61,13 @@
         close(socket_fd_);
         socket_fd_ = -1;
         running_ = false;
-<<<<<<< HEAD
         clients_.clear();
-        std::cout << "Server stopped" << std::endl;
-=======
         LOG_INFO("Server stopped", "Server");
->>>>>>> 93fa7b5b
     }
 }
 
 bool Server::is_running() const {
     return running_ && (socket_fd_ >= 0);
-}
-
-void Server::add_or_update_client(const struct sockaddr_in& client_addr) {
-    std::string client_key = get_client_key(client_addr);
-    clients_[client_key] = {client_addr, std::chrono::steady_clock::now()};
-}
-
-void Server::remove_inactive_clients(int timeout_seconds) {
-    auto now = std::chrono::steady_clock::now();
-    for (auto it = clients_.begin(); it != clients_.end();) {
-        if (std::chrono::duration_cast<std::chrono::seconds>(now - it->second.last_seen).count() > timeout_seconds) {
-            std::cout << "Server: Client " << it->first << " timed out. Removing." << std::endl;
-            it = clients_.erase(it);
-        } else {
-            ++it;
-        }
-    }
-}
-
-void Server::send_to_all_clients(const netcode::Buffer& buffer) {
-    if (!is_running()) {
-        std::cerr << "Server: Cannot send to all clients: server not runnign" << std::endl;
-        return;
-    }
-    if (clients_.empty()) {
-        std::cout << "Server: No clients to send to." << std::endl;
-        return;
-    }
-
-    std::cout << "Server: Broadcasting packet to " << clients_.size() << " clients." << std::endl;
-    for (const auto& pair : clients_) {
-        send_packet(buffer, pair.second.address);
-    }
 }
 
 bool Server::send_packet(const netcode::Buffer &buffer, const struct sockaddr_in &client_addr) {
@@ -155,11 +118,8 @@
         // Continue without timeout or handle as critical error
     }
 
-<<<<<<< HEAD
     // socklen_t client_len = sizeof(client_addr);
 
-=======
->>>>>>> 93fa7b5b
     ssize_t bytes_received = recvfrom(socket_fd_, temp_recv_buf.data(), max_size, 0,
                             (struct sockaddr*)&client_addr, &client_addr_len);
 
@@ -174,14 +134,6 @@
         return -1; // Indicate an error
     }
 
-<<<<<<< HEAD
-    if (bytes_received > 0) {
-        add_or_update_client(client_addr);
-        buffer.clear();
-        buffer.data.assign(temp_recv_buf.begin(), temp_recv_buf.begin() + bytes_received);
-        buffer.read_offset = 0;
-    }
-=======
     buffer.clear();
     buffer.data.assign(temp_recv_buf.begin(), temp_recv_buf.begin() + bytes_received);
     buffer.read_offset = 0;
@@ -192,6 +144,11 @@
                    " bytes from " + std::string(client_ip) + ":" +
                    std::to_string(ntohs(client_addr.sin_port)), "Server");
 
->>>>>>> 93fa7b5b
+    if (bytes_received > 0) {
+        add_or_update_client(client_addr);
+        buffer.clear();
+        buffer.data.assign(temp_recv_buf.begin(), temp_recv_buf.begin() + bytes_received);
+        buffer.read_offset = 0;
+    }
     return static_cast<int>(bytes_received);
 }

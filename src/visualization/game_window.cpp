#include "netcode/visualization/game_window.hpp"
#include "netcode/visualization/network_utility.hpp"
#include "netcode/utils/logger.hpp"

namespace netcode {
namespace visualization {

<<<<<<< HEAD
GameWindow::GameWindow(const char* title, int width, int height) : running_(false) {
    InitWindow(width * 2, height, title);
=======
GameWindow::GameWindow(const char* title, int width, int height, NetworkUtility::Mode mode)
    : running_(true), activeSceneForCamera_(nullptr), activeSceneIndex_(0), mouseRightPressed_(false) {
    
    // Initialize window with extra height for control panel
    InitWindow(width * 2, height + CONTROL_PANEL_HEIGHT, title);
>>>>>>> 2acff786
    SetTargetFPS(60);
    
    // Create scenes with original height
    int viewportWidth = 2 * width / 3;
    
    // Scene 1: Player 1 controls the red player with WASD
    scene1_ = std::make_unique<GameScene>(
        viewportWidth, height,
        0, 0,
        "Player 1 (F1)"
    );

    // Scene 2: Server view (no controls)
    scene2_ = std::make_unique<GameScene>(
        viewportWidth, height,
        viewportWidth, 0,
        "Server (F2)"
    );
    
    // Scene 3: Player 2 controls the blue player with arrow keys
    scene3_ = std::make_unique<GameScene>(
        viewportWidth, height,
        viewportWidth * 2, 0,
        "Player 2 (F3)"
    );

    rt1_ = LoadRenderTexture(viewportWidth, height);
    rt2_ = LoadRenderTexture(viewportWidth, height);
    rt3_ = LoadRenderTexture(viewportWidth, height);
<<<<<<< HEAD

    LOG_INFO("Game window created", "GameWindow");
=======
    
    // Create control panel at the bottom of the window
    controlPanel_ = std::make_unique<ControlPanel>(0, height, width * 2, CONTROL_PANEL_HEIGHT);
    
    // Create network utility with specified mode
    network_ = std::make_unique<NetworkUtility>(mode);
    
    // Set default scene for camera control
    activeSceneForCamera_ = scene1_.get();
    activeSceneIndex_ = 1;
    prevMousePos_ = GetMousePosition();
>>>>>>> 2acff786
}

GameWindow::~GameWindow() {
    UnloadRenderTexture(rt1_);
    UnloadRenderTexture(rt2_);
    UnloadRenderTexture(rt3_);
    CloseWindow();
    LOG_INFO("Game window closed", "GameWindow");

}

void GameWindow::processEvents() {
    // Add event processing logic here
}

void GameWindow::update() {
    // Add update logic here
}

void GameWindow::handleCameraInput() {
    // Switch active camera control scene with F1, F2, F3 keys
    if (IsKeyPressed(KEY_F1)) {
        activeSceneForCamera_ = scene1_.get();
        activeSceneIndex_ = 1;
    }
    else if (IsKeyPressed(KEY_F2)) {
        activeSceneForCamera_ = scene2_.get();
        activeSceneIndex_ = 2;
    }
    else if (IsKeyPressed(KEY_F3)) {
        activeSceneForCamera_ = scene3_.get();
        activeSceneIndex_ = 3;
    }
    
    if (!activeSceneForCamera_) return;
    
    // Pan camera with right mouse button drag
    if (IsMouseButtonDown(MOUSE_BUTTON_RIGHT)) {
        Vector2 currentMousePos = GetMousePosition();
        
        if (!mouseRightPressed_) {
            // Just pressed - store initial position
            prevMousePos_ = currentMousePos;
            mouseRightPressed_ = true;
        } else {
            // Calculate mouse delta for panning
            float deltaX = (currentMousePos.x - prevMousePos_.x) * CAMERA_PAN_SPEED;
            float deltaY = (currentMousePos.y - prevMousePos_.y) * CAMERA_PAN_SPEED;
            
            activeSceneForCamera_->panCamera(deltaX, deltaY);
            prevMousePos_ = currentMousePos;
        }
    } else {
        mouseRightPressed_ = false;
    }
    
    // Move camera up/down with U/J
    if (IsKeyDown(KEY_U)) {
        activeSceneForCamera_->moveCameraUp(CAMERA_MOVE_SPEED);
    }
    else if (IsKeyDown(KEY_J)) {
        activeSceneForCamera_->moveCameraUp(-CAMERA_MOVE_SPEED);
    }
    
    // Move camera left/right with H/K
    if (IsKeyDown(KEY_K)) {
        activeSceneForCamera_->moveCameraRight(-CAMERA_MOVE_SPEED);
    }
    else if (IsKeyDown(KEY_H)) {
        activeSceneForCamera_->moveCameraRight(CAMERA_MOVE_SPEED);
    }
    
    // Zoom with mouse wheel
    float mouseWheelMove = GetMouseWheelMove();
    if (mouseWheelMove != 0) {
        activeSceneForCamera_->zoomCamera(-mouseWheelMove * CAMERA_ZOOM_SPEED);
    }
}

void GameWindow::render() {
    // Only handle camera controls if no text field is active
    if (!controlPanel_->isTextFieldActive()) {
        handleCameraInput();
        
        // Handle input from both player scenes
        scene1_->handleInput();  // Process WASD controls for red player
        scene3_->handleInput();  // Process arrow key controls for blue player
    }
    
    // Update server state based on client inputs
    if (network_) {
        // Update server's red player based on Player 1's input
        network_->clientToServerUpdate(
            scene1_->getRedPlayer(),
            scene2_->getRedPlayer(),
            scene1_->getRedMovementDirection(),
            scene1_->getRedJumpRequested()
        );
        
        // Update server's blue player based on Player 2's input
        network_->clientToServerUpdate(
            scene3_->getBluePlayer(),
            scene2_->getBluePlayer(),
            scene3_->getBlueMovementDirection(),
            scene3_->getBlueJumpRequested()
        );
        
        // Propagate server state back to clients
        network_->serverToClientsUpdate(
            scene2_->getRedPlayer(),
            scene1_->getRedPlayer(),
            scene3_->getRedPlayer()
        );
        network_->serverToClientsUpdate(
            scene2_->getBluePlayer(),
            scene1_->getBluePlayer(),
            scene3_->getBluePlayer()
        );

        // Process any pending updates
        network_->update();
    }
    
    // Render each scene to its RenderTexture
    BeginTextureMode(rt1_);
    ClearBackground(RAYWHITE);
    scene1_->render();
    EndTextureMode();

    BeginTextureMode(rt2_);
    ClearBackground(RAYWHITE);
    scene2_->render();
    EndTextureMode();

    BeginTextureMode(rt3_);
    ClearBackground(RAYWHITE);
    scene3_->render();
    EndTextureMode();

    // Draw the RenderTextures to the window
    BeginDrawing();
    ClearBackground(RAYWHITE);
    int viewportWidth = rt1_.texture.width;
    int gameHeight = GetScreenHeight() - CONTROL_PANEL_HEIGHT;
    
    DrawTextureRec(rt1_.texture, (Rectangle){0, 0, (float)viewportWidth, (float)-gameHeight}, (Vector2){0, 0}, WHITE);
    DrawTextureRec(rt2_.texture, (Rectangle){0, 0, (float)viewportWidth, (float)-gameHeight}, (Vector2){(float)viewportWidth, 0}, WHITE);
    DrawTextureRec(rt3_.texture, (Rectangle){0, 0, (float)viewportWidth, (float)-gameHeight}, (Vector2){(float)viewportWidth * 2, 0}, WHITE);
    
    // Draw borders
<<<<<<< HEAD
    DrawRectangle(viewportWidth - 2, 0, 4, height, BLACK);
    DrawRectangle(viewportWidth * 2 - 2, 0, 4, height, BLACK);

    if (!status_text_.empty()) {
        DrawText(status_text_.c_str(), 10, 10, 18, BLACK);
    }

    update_network_messages_display();

=======
    DrawRectangle(viewportWidth - 2, 0, 4, gameHeight, BLACK);
    DrawRectangle(viewportWidth * 2 - 2, 0, 4, gameHeight, BLACK);
    
    // Draw horizontal line separating game views from control panel
    DrawRectangle(0, gameHeight - 2, GetScreenWidth(), 4, BLACK);
    
    // Render control panel
    controlPanel_->render();
    
    // Display active camera indicator
    if (activeSceneIndex_ > 0) {
        DrawText(TextFormat("Camera Control: View %d", activeSceneIndex_), 10, gameHeight - 30, 20, DARKGRAY);
    }
    
>>>>>>> 2acff786
    EndDrawing();
}

void GameWindow::handleInput() {
    // Check if any text field is active in the control panel
    bool textFieldActive = controlPanel_->isTextFieldActive();
    
    // Handle camera input only if mouse is in game area AND no text field is active
    Vector2 mousePos = GetMousePosition();
    if (mousePos.y < (GetScreenHeight() - CONTROL_PANEL_HEIGHT) && !textFieldActive) {
        handleCameraInput();
        
        // Handle game scene input
        scene1_->handleInput();
        scene3_->handleInput();
    } else {
        // Handle control panel input if mouse is in panel area
        controlPanel_->handleMouseInteraction(mousePos);
    }
    
    // Process network updates
    if (network_) {
        // Update server's red player based on Player 1's input
        network_->clientToServerUpdate(
            scene1_->getRedPlayer(),
            scene2_->getRedPlayer(),
            scene1_->getRedMovementDirection(),
            scene1_->getRedJumpRequested()
        );
        
        // Update server's blue player based on Player 2's input
        network_->clientToServerUpdate(
            scene3_->getBluePlayer(),
            scene2_->getBluePlayer(),
            scene3_->getBlueMovementDirection(),
            scene3_->getBlueJumpRequested()
        );
        
        // Propagate server state back to clients
        network_->serverToClientsUpdate(
            scene2_->getRedPlayer(),
            scene1_->getRedPlayer(),
            scene3_->getRedPlayer()
        );
        network_->serverToClientsUpdate(
            scene2_->getBluePlayer(),
            scene1_->getBluePlayer(),
            scene3_->getBluePlayer()
        );

        network_->update();
    }
}

void GameWindow::run() {
<<<<<<< HEAD
    LOG_INFO("Game loop starting", "GameWindow");
    running_ = true;
    while (!WindowShouldClose() && running_) {
        processEvents();
        update();
=======
    while (!WindowShouldClose()) {
        handleInput();
>>>>>>> 2acff786
        render();
    }

    LOG_INFO("Game loop ended", "GameWindow");

}

void GameWindow::set_status_text(const std::string& text) {
    status_text_ = text;
    LOG_DEBUG("Status-text put to: " + text, "GameWindow");
}

void GameWindow::add_network_message(const std::string& message) {
    network_messages_.push(message);
    LOG_DEBUG("Network message added to: " + message, "GameWindow");

    while (network_messages_.size() > MAX_NETWORK_MESSAGES) {
        network_messages_.pop();
    }
}

void GameWindow::update_network_messages_display() {
    int x = 10;
    int y = GetScreenHeight() - 20;
    int lineHeight = 20;

    std::vector<std::string> messages;
    std::queue<std::string> tempQueue = network_messages_;

    while (!tempQueue.empty()) {
        messages.push_back(tempQueue.front());
        tempQueue.pop();
    }

    for (int i = messages.size() - 1; i >= 0; i--) {
        DrawText(messages[i].c_str(), x, y - (lineHeight * (messages.size() - i)), 16, DARKGRAY);
    }
}




}} // namespace netcode::visualization<|MERGE_RESOLUTION|>--- conflicted
+++ resolved
@@ -5,21 +5,16 @@
 namespace netcode {
 namespace visualization {
 
-<<<<<<< HEAD
-GameWindow::GameWindow(const char* title, int width, int height) : running_(false) {
-    InitWindow(width * 2, height, title);
-=======
 GameWindow::GameWindow(const char* title, int width, int height, NetworkUtility::Mode mode)
     : running_(true), activeSceneForCamera_(nullptr), activeSceneIndex_(0), mouseRightPressed_(false) {
-    
+
     // Initialize window with extra height for control panel
     InitWindow(width * 2, height + CONTROL_PANEL_HEIGHT, title);
->>>>>>> 2acff786
     SetTargetFPS(60);
     
     // Create scenes with original height
     int viewportWidth = 2 * width / 3;
-    
+
     // Scene 1: Player 1 controls the red player with WASD
     scene1_ = std::make_unique<GameScene>(
         viewportWidth, height,
@@ -44,22 +39,19 @@
     rt1_ = LoadRenderTexture(viewportWidth, height);
     rt2_ = LoadRenderTexture(viewportWidth, height);
     rt3_ = LoadRenderTexture(viewportWidth, height);
-<<<<<<< HEAD
-
-    LOG_INFO("Game window created", "GameWindow");
-=======
-    
+
     // Create control panel at the bottom of the window
     controlPanel_ = std::make_unique<ControlPanel>(0, height, width * 2, CONTROL_PANEL_HEIGHT);
-    
+
     // Create network utility with specified mode
     network_ = std::make_unique<NetworkUtility>(mode);
-    
+
     // Set default scene for camera control
     activeSceneForCamera_ = scene1_.get();
     activeSceneIndex_ = 1;
     prevMousePos_ = GetMousePosition();
->>>>>>> 2acff786
+
+    LOG_INFO("Game window created", "GameWindow");
 }
 
 GameWindow::~GameWindow() {
@@ -93,13 +85,13 @@
         activeSceneForCamera_ = scene3_.get();
         activeSceneIndex_ = 3;
     }
-    
+
     if (!activeSceneForCamera_) return;
-    
+
     // Pan camera with right mouse button drag
     if (IsMouseButtonDown(MOUSE_BUTTON_RIGHT)) {
         Vector2 currentMousePos = GetMousePosition();
-        
+
         if (!mouseRightPressed_) {
             // Just pressed - store initial position
             prevMousePos_ = currentMousePos;
@@ -108,14 +100,14 @@
             // Calculate mouse delta for panning
             float deltaX = (currentMousePos.x - prevMousePos_.x) * CAMERA_PAN_SPEED;
             float deltaY = (currentMousePos.y - prevMousePos_.y) * CAMERA_PAN_SPEED;
-            
+
             activeSceneForCamera_->panCamera(deltaX, deltaY);
             prevMousePos_ = currentMousePos;
         }
     } else {
         mouseRightPressed_ = false;
     }
-    
+
     // Move camera up/down with U/J
     if (IsKeyDown(KEY_U)) {
         activeSceneForCamera_->moveCameraUp(CAMERA_MOVE_SPEED);
@@ -123,7 +115,7 @@
     else if (IsKeyDown(KEY_J)) {
         activeSceneForCamera_->moveCameraUp(-CAMERA_MOVE_SPEED);
     }
-    
+
     // Move camera left/right with H/K
     if (IsKeyDown(KEY_K)) {
         activeSceneForCamera_->moveCameraRight(-CAMERA_MOVE_SPEED);
@@ -131,7 +123,7 @@
     else if (IsKeyDown(KEY_H)) {
         activeSceneForCamera_->moveCameraRight(CAMERA_MOVE_SPEED);
     }
-    
+
     // Zoom with mouse wheel
     float mouseWheelMove = GetMouseWheelMove();
     if (mouseWheelMove != 0) {
@@ -143,7 +135,7 @@
     // Only handle camera controls if no text field is active
     if (!controlPanel_->isTextFieldActive()) {
         handleCameraInput();
-        
+
         // Handle input from both player scenes
         scene1_->handleInput();  // Process WASD controls for red player
         scene3_->handleInput();  // Process arrow key controls for blue player
@@ -204,50 +196,45 @@
     ClearBackground(RAYWHITE);
     int viewportWidth = rt1_.texture.width;
     int gameHeight = GetScreenHeight() - CONTROL_PANEL_HEIGHT;
-    
+
     DrawTextureRec(rt1_.texture, (Rectangle){0, 0, (float)viewportWidth, (float)-gameHeight}, (Vector2){0, 0}, WHITE);
     DrawTextureRec(rt2_.texture, (Rectangle){0, 0, (float)viewportWidth, (float)-gameHeight}, (Vector2){(float)viewportWidth, 0}, WHITE);
     DrawTextureRec(rt3_.texture, (Rectangle){0, 0, (float)viewportWidth, (float)-gameHeight}, (Vector2){(float)viewportWidth * 2, 0}, WHITE);
-    
+
     // Draw borders
-<<<<<<< HEAD
-    DrawRectangle(viewportWidth - 2, 0, 4, height, BLACK);
-    DrawRectangle(viewportWidth * 2 - 2, 0, 4, height, BLACK);
-
-    if (!status_text_.empty()) {
-        DrawText(status_text_.c_str(), 10, 10, 18, BLACK);
-    }
-
-    update_network_messages_display();
-
-=======
     DrawRectangle(viewportWidth - 2, 0, 4, gameHeight, BLACK);
     DrawRectangle(viewportWidth * 2 - 2, 0, 4, gameHeight, BLACK);
-    
+
     // Draw horizontal line separating game views from control panel
     DrawRectangle(0, gameHeight - 2, GetScreenWidth(), 4, BLACK);
-    
+
     // Render control panel
     controlPanel_->render();
-    
+
     // Display active camera indicator
     if (activeSceneIndex_ > 0) {
         DrawText(TextFormat("Camera Control: View %d", activeSceneIndex_), 10, gameHeight - 30, 20, DARKGRAY);
     }
-    
->>>>>>> 2acff786
+
+    if (!status_text_.empty()) {
+        DrawText(status_text_.c_str(), 10, 10, 18, BLACK);
+    }
+
+    update_network_messages_display();
+
+
     EndDrawing();
 }
 
 void GameWindow::handleInput() {
     // Check if any text field is active in the control panel
     bool textFieldActive = controlPanel_->isTextFieldActive();
-    
+
     // Handle camera input only if mouse is in game area AND no text field is active
     Vector2 mousePos = GetMousePosition();
     if (mousePos.y < (GetScreenHeight() - CONTROL_PANEL_HEIGHT) && !textFieldActive) {
         handleCameraInput();
-        
+
         // Handle game scene input
         scene1_->handleInput();
         scene3_->handleInput();
@@ -255,7 +242,7 @@
         // Handle control panel input if mouse is in panel area
         controlPanel_->handleMouseInteraction(mousePos);
     }
-    
+
     // Process network updates
     if (network_) {
         // Update server's red player based on Player 1's input
@@ -265,7 +252,7 @@
             scene1_->getRedMovementDirection(),
             scene1_->getRedJumpRequested()
         );
-        
+
         // Update server's blue player based on Player 2's input
         network_->clientToServerUpdate(
             scene3_->getBluePlayer(),
@@ -273,7 +260,7 @@
             scene3_->getBlueMovementDirection(),
             scene3_->getBlueJumpRequested()
         );
-        
+
         // Propagate server state back to clients
         network_->serverToClientsUpdate(
             scene2_->getRedPlayer(),
@@ -291,16 +278,12 @@
 }
 
 void GameWindow::run() {
-<<<<<<< HEAD
     LOG_INFO("Game loop starting", "GameWindow");
     running_ = true;
     while (!WindowShouldClose() && running_) {
         processEvents();
         update();
-=======
-    while (!WindowShouldClose()) {
         handleInput();
->>>>>>> 2acff786
         render();
     }
 

--- conflicted
+++ resolved
@@ -1,13 +1,3 @@
-/**
- * @file main.cpp
- * @brief Main application file for demonstrating basic UDP client-server communication.
- *
- * This file sets up a UDP server in a separate thread and then runs a UDP client
- * in the main thread to send messages to the server and receive echo responses.
- * It serves as a basic test and example of using the Client and Server classes
- * from the netcode library.
- */
-
 #include "netcode/client.hpp"
 #include "netcode/server.hpp"
 #include "netcode/serialization.hpp" // For Buffer, PacketHeader, MessageType
@@ -19,27 +9,8 @@
 #include <vector>
 #include <arpa/inet.h>
 
-<<<<<<< HEAD
-/**
- * @brief Atomic boolean flag to control the server's running state.
- *
- * When set to `false`, the server thread will gracefully shut down.
- */
-std::atomic<bool> server_running(true);
-
-/**
- * @brief Function executed by the server thread.
- *
- * Initializes and starts a UDP server on port 12345. It then enters a loop,
- * waiting to receive data from clients. Upon receiving data, it prints the
- * message along with the client's IP address and port, and then sends an
- * echo response back to the client. The loop continues as long as
- * `server_running` is true.
- */
-=======
 std::atomic<bool> server_should_run(true);
 
->>>>>>> 33cf5789
 void server_function() {
     Server server(12345);
     if (!server.start()) {
@@ -48,46 +19,11 @@
         return;
     }
 
-<<<<<<< HEAD
-    char buffer[1024];
-    struct sockaddr_in client_addr; // Struct to hold client address information
-=======
     netcode::Buffer receive_buffer;
     struct sockaddr_in client_address_info;
->>>>>>> 33cf5789
 
     std::cout << "Main(ServerThread): Server waiting for packets..." << std::endl;
 
-<<<<<<< HEAD
-    while (server_running) {
-        // Attempt to receive data, client_addr will be populated by receive_data
-        int bytes_received = server.receive_data(buffer, sizeof(buffer), client_addr);
-
-        if (bytes_received > 0) {
-            // Null-terminate the received data to treat it as a C-string
-            buffer[bytes_received] = '\0';
-
-            // Get client IP and port for display
-            char client_ip[INET_ADDRSTRLEN];
-            inet_ntop(AF_INET, &(client_addr.sin_addr), client_ip, INET_ADDRSTRLEN);
-            int client_port = ntohs(client_addr.sin_port);
-
-            std::cout << "Server received: " << buffer << " from "
-                      << client_ip << ":" << client_port << std::endl;
-
-            // Prepare and send an echo response
-            std::string response = "Echo: ";
-            response += buffer;
-
-            server.send_data(response.c_str(), response.length(), client_addr);
-        }
-
-        // Brief sleep to prevent the loop from consuming too much CPU
-        std::this_thread::sleep_for(std::chrono::milliseconds(10));
-    }
-
-    server.stop(); // Clean up server resources
-=======
     while (server_should_run.load()) {
         int bytes_received = server.receive_packet(receive_buffer, 1024, client_address_info);
 
@@ -137,43 +73,9 @@
         // If bytes_received == 0 (timeout), the loop continues, checking server_should_run.
     }
     server.stop();
->>>>>>> 33cf5789
 }
 
-/**
- * @brief Main entry point of the application.
- *
- * Starts the server in a separate thread, then creates a UDP client
- * that connects to the server. The client sends a series of predefined messages
- * to the server and prints the echoed responses. Finally, it disconnects the
- * client, signals the server to stop, and waits for the server thread to join
- * before exiting.
- *
- * @return 0 if the program completes successfully, 1 if the client fails to connect.
- */
 int main() {
-<<<<<<< HEAD
-    // Start server_function in a new thread
-    std::thread server_thread(server_function);
-
-    // Brief pause to give the server thread time to start and initialize
-    std::this_thread::sleep_for(std::chrono::seconds(1));
-
-    // Create and connect the client
-    Client client("127.0.0.1", 12345); // Connect to localhost on port 12345
-    if (!client.connect()) {
-        std::cerr << "Failed to connect client" << std::endl;
-        server_running = false; // Signal server thread to stop
-        server_thread.join();   // Wait for server thread to finish
-        return 1; // Indicate an error
-    }
-
-    // Array of messages to send to the server
-    const char* messages[] = {
-        "Hello, Server!",
-        "This is a UDP test",
-        "Testing basic socket communication"
-=======
     std::thread server_thread_obj(server_function);
 
     // Allow server to start
@@ -197,45 +99,9 @@
         "First packet!",
         "Another one, with sequence.",
         "The last test message."
->>>>>>> 33cf5789
     };
     uint32_t current_sequence_number = 0;
 
-<<<<<<< HEAD
-    // Loop through the messages, send each one, and wait for an echo
-    for (const char* msg : messages) {
-        std::cout << "Client sending: " << msg << std::endl;
-
-        if (!client.send_data(msg, strlen(msg))) {
-            std::cerr << "Failed to send message" << std::endl;
-            continue; // Skip to the next message if sending fails
-        }
-
-        // Wait for server response
-        char buffer[1024];
-        int bytes_received = client.receive_data(buffer, sizeof(buffer));
-
-        if (bytes_received > 0) {
-            buffer[bytes_received] = '\0'; // Null-terminate the response
-            std::cout << "Client received: " << buffer << std::endl;
-        } else if (bytes_received == 0) {
-            std::cout << "Client: No response from server (timeout)" << std::endl;
-        } else {
-            // An error occurred during receive, already printed by client.receive_data
-        }
-
-        // Pause briefly between messages
-        std::this_thread::sleep_for(std::chrono::seconds(1));
-    }
-
-    // Cleanup
-    client.disconnect();        // Disconnect the client
-    server_running = false;     // Signal the server thread to stop
-    server_thread.join();       // Wait for the server thread to complete its execution
-
-    std::cout << "UDP socket test completed successfully" << std::endl;
-    return 0; // Indicate successful execution
-=======
     for (const auto& msg_content : messages_to_send) {
         netcode::Buffer send_buffer;
         netcode::PacketHeader request_header;
@@ -288,5 +154,4 @@
 
     std::cout << "\nMain: Test completed." << std::endl;
     return 0;
->>>>>>> 33cf5789
 }
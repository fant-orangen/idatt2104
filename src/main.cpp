/**
* @file main.cpp
 * @brief Main application file for a simple client-server echo demonstration.
 *
 * This file contains the main entry point and the server's primary logic.
 * It sets up a server in a separate thread and a client in the main thread.
 * The client sends a few messages to the server, and the server echoes them back.
 * Demonstrates basic socket programming, threading, and custom packet serialization.
 */

#include "netcode/client.hpp"
#include "netcode/server.hpp"
#include "netcode/serialization.hpp"
#include "netcode/packet_types.hpp"
#include "netcode/utils/logger.hpp"
#include "netcode/utils/network_logger.hpp"
#include <thread>
#include <chrono>
#include <string>
#include <atomic>
#include <vector>
#include <arpa/inet.h>
#include <iostream>

/**
 * @brief Atomic boolean to control the server thread's execution.
 *
 * When set to false, the server thread will attempt to shut down gracefully.
 */
std::atomic<bool> server_should_run(true);

/**
 * @brief Function executed by the server thread.
 *
 * Initializes and starts the server. Then, it enters a loop to receive packets,
 * process them (currently only ECHO_REQUEST), and send responses.
 * The loop continues as long as server_should_run is true.
 * Handles basic error checking for server start, packet reception, and sending.
 */
void server_function() {
    LOG_INFO("Starting server thread...", "ServerThread");
    Server server(12345);

    if (!server.start()) {
        server_should_run = false;
        LOG_ERROR("Failed to start server.", "ServerThread");
        return;
    }

    netcode::Buffer receive_buffer; // Reusable buffer for receiving
    netcode::PacketHeader received_header;
    struct sockaddr_in client_address_info;

    LOG_INFO("Server waiting for messages...", "ServerThread");

    while (server_should_run.load()) {
        // receive_buffer is cleared within server.receive_packet or before this call if reused
        int bytes_received = server.receive_packet(receive_buffer, 1024, client_address_info);

        if (bytes_received > 0) {
<<<<<<< HEAD
            try {
                // Reset read offset before reading from buffer if it's reused
                receive_buffer.read_offset_ = 0;
                netcode::PacketHeader header = receive_buffer.read_header();

=======
            // DO NOT set receive_buffer.read_offset = 0; here. It's private.
            // The buffer's internal offset is managed by its methods (clear, read_*, write_*)
            if (netcode::try_deserialize(receive_buffer, received_header)) {
>>>>>>> 40bf1e5f
                char client_ip[INET_ADDRSTRLEN];
                inet_ntop(AF_INET, &(client_address_info.sin_addr), client_ip, INET_ADDRSTRLEN);
                int client_port = ntohs(client_address_info.sin_port);

<<<<<<< HEAD
                LOG_INFO("Server received: " + std::string(receive_buffer.get_data() + receive_buffer.read_offset_) +
=======
                LOG_INFO("Server received packet. Type: " + std::to_string(static_cast<int>(received_header.type)) +
                         ", Seq: " + std::to_string(received_header.sequenceNumber) +
>>>>>>> 40bf1e5f
                         " from " + std::string(client_ip) + ":" + std::to_string(client_port), "ServerThread");

                switch (received_header.type) {
                    case netcode::MessageType::ECHO_REQUEST: {
                        try {
                            std::string payload_str = receive_buffer.read_string();
                            LOG_DEBUG("EchoRequest payload: \"" + payload_str + "\"", "Server");

                            netcode::Buffer response_buffer;
                            netcode::PacketHeader response_header;
                            response_header.type = netcode::MessageType::ECHO_RESPONSE;
                            response_header.sequenceNumber = received_header.sequenceNumber;

                            netcode::serialize(response_buffer, response_header);
                            response_buffer.write_string("Server Echo: " + payload_str);

                            if (!server.send_packet(response_buffer, client_address_info)) {
                                LOG_ERROR("Could not send EchoResponse.", "ServerThread");
                            } else {
                                LOG_DEBUG("Sent EchoResponse.", "Server");
                            }
                        } catch (const std::runtime_error& e) {
                            LOG_ERROR("Error processing ECHO_REQUEST payload: " + std::string(e.what()), "Server");
                        }
                        break;
                    }
                    default:
                        LOG_WARNING("Received unhandled packet type: " + std::to_string(static_cast<int>(received_header.type)), "Server");
                        break;
                }
            } else {
                LOG_WARNING("Failed to deserialize PacketHeader from received data. Bytes: " + std::to_string(bytes_received) +
                            " Remaining in buffer: " + std::to_string(receive_buffer.get_remaining()), "Server");

            }
            // Buffer is cleared by receive_packet before next use, or should be cleared here if receive_packet doesn't do it.
            // Based on current server.cpp, receive_packet calls buffer.clear().
        } else if (bytes_received < 0) {
            LOG_ERROR("Receive error in server loop.", "ServerThread");
        }
    }
    server.stop();
    LOG_INFO("Server thread stopped.", "ServerThread");
}

int main() {
    netcode::utils::Logger::get_instance().set_level(netcode::utils::LogLevel::DEBUG);
    netcode::utils::Logger::get_instance().set_log_file("netcode_app.log");
    LOG_INFO("Netcode application starting...", "Main");

    std::thread server_thread_obj(server_function);

    std::this_thread::sleep_for(std::chrono::milliseconds(500));
     if (!server_should_run.load()) {
        LOG_ERROR("Server did not start correctly. Exiting.", "Main");
        if(server_thread_obj.joinable()) server_thread_obj.join();
        return 1;
    }

    Client client("127.0.0.1", 12345);
    if (!client.connect_to_server()) {
        LOG_ERROR("Client failed to connect/configure.", "Main");
        server_should_run = false;
        if (server_thread_obj.joinable()) server_thread_obj.join();
        return 1;
    }

    std::string messages_to_send[] = {
        "Testing new serialization!",
        "Packet sequence test.",
        "Final message in this sequence."
    };
    uint32_t current_sequence_number = 0;

    netcode::Buffer send_buffer;
    netcode::Buffer RcvClientBuffer; // Renamed from RcvBuffer for clarity
    netcode::PacketHeader request_header;
    netcode::PacketHeader response_header;

    for (const auto& msg_content : messages_to_send) {
        send_buffer.clear();

        request_header.type = netcode::MessageType::ECHO_REQUEST;
        request_header.sequenceNumber = current_sequence_number++;

        netcode::serialize(send_buffer, request_header);
        send_buffer.write_string(msg_content);

        LOG_INFO("Client sending EchoRequest. Seq: " + std::to_string(request_header.sequenceNumber) +
                 ", Payload: \"" + msg_content + "\"", "Client");

        if (!client.send_packet(send_buffer)) {
            LOG_ERROR("Client failed to send packet.", "Client");
            continue;
        }

        // RcvClientBuffer is cleared within client.receive_packet or before this call.
        int bytes = client.receive_packet(RcvClientBuffer, 1024);

        if (bytes > 0) {
<<<<<<< HEAD
            try {
                // Reset read offset before reading from buffer
                RcvBuffer.read_offset_ = 0;
                netcode::PacketHeader response_hdr = RcvBuffer.read_header();
                LOG_DEBUG("Received packet. Type: " + std::to_string(static_cast<int>(response_hdr.type)) +
                         ", Seq: " + std::to_string(response_hdr.sequenceNumber), "Client");

                if (response_hdr.type == netcode::MessageType::ECHO_RESPONSE) {
                    std::string response_payload_str = RcvBuffer.read_string();
                    LOG_INFO("EchoResponse payload: \"" + response_payload_str + "\"", "Client");
                } else {
                    LOG_WARNING("Received unexpected packet type.", "Client");
=======
            // DO NOT set RcvClientBuffer.read_offset = 0; here.
            if (netcode::try_deserialize(RcvClientBuffer, response_header)) {
                LOG_DEBUG("Client received packet. Type: " + std::to_string(static_cast<int>(response_header.type)) +
                         ", Seq: " + std::to_string(response_header.sequenceNumber), "Client");

                if (response_header.type == netcode::MessageType::ECHO_RESPONSE) {
                    try {
                        std::string response_payload_str = RcvClientBuffer.read_string();
                        LOG_INFO("Client received EchoResponse payload: \"" + response_payload_str + "\"", "Client");
                    } catch (const std::runtime_error& e) {
                        LOG_ERROR("Error processing ECHO_RESPONSE payload: " + std::string(e.what()), "Client");
                    }
                } else if (response_header.type == netcode::MessageType::SERVER_ANNOUNCEMENT) {
                     netcode::ServerAnnouncementData announcement_payload; // Define it here
                     if (netcode::try_deserialize(RcvClientBuffer, announcement_payload)) {
                        LOG_INFO("Client received ServerAnnouncement: " + announcement_payload.message_text, "Client");
                    } else {
                        LOG_WARNING("Failed to deserialize ServerAnnouncement payload.", "Client");
                    }
                }
                else {
                    LOG_WARNING("Client received unexpected packet type: " + std::to_string(static_cast<int>(response_header.type)), "Client");
>>>>>>> 40bf1e5f
                }
            } else {
                 LOG_WARNING("Client failed to deserialize PacketHeader from received data. Bytes: " + std::to_string(bytes) +
                             " Remaining in buffer: " + std::to_string(RcvClientBuffer.get_remaining()), "Client");
            }
            // Buffer is cleared by receive_packet before next use, or should be cleared here.
            // Based on current client.cpp, receive_packet calls RcvClientBuffer.clear().
        } else if (bytes == 0) {
            LOG_WARNING("Client receive timeout waiting for echo response.", "Client");
        } else {
            LOG_ERROR("Client receive failed.", "Client");
        }
        std::this_thread::sleep_for(std::chrono::seconds(1));
    }

    client.disconnect_from_server();
    server_should_run = false;
    if (server_thread_obj.joinable()) {
        server_thread_obj.join();
    }

    LOG_INFO("Netcode application completed.", "Main");
    return 0;
}<|MERGE_RESOLUTION|>--- conflicted
+++ resolved
@@ -58,27 +58,15 @@
         int bytes_received = server.receive_packet(receive_buffer, 1024, client_address_info);
 
         if (bytes_received > 0) {
-<<<<<<< HEAD
-            try {
-                // Reset read offset before reading from buffer if it's reused
-                receive_buffer.read_offset_ = 0;
-                netcode::PacketHeader header = receive_buffer.read_header();
-
-=======
             // DO NOT set receive_buffer.read_offset = 0; here. It's private.
             // The buffer's internal offset is managed by its methods (clear, read_*, write_*)
             if (netcode::try_deserialize(receive_buffer, received_header)) {
->>>>>>> 40bf1e5f
                 char client_ip[INET_ADDRSTRLEN];
                 inet_ntop(AF_INET, &(client_address_info.sin_addr), client_ip, INET_ADDRSTRLEN);
                 int client_port = ntohs(client_address_info.sin_port);
 
-<<<<<<< HEAD
-                LOG_INFO("Server received: " + std::string(receive_buffer.get_data() + receive_buffer.read_offset_) +
-=======
                 LOG_INFO("Server received packet. Type: " + std::to_string(static_cast<int>(received_header.type)) +
                          ", Seq: " + std::to_string(received_header.sequenceNumber) +
->>>>>>> 40bf1e5f
                          " from " + std::string(client_ip) + ":" + std::to_string(client_port), "ServerThread");
 
                 switch (received_header.type) {
@@ -179,20 +167,6 @@
         int bytes = client.receive_packet(RcvClientBuffer, 1024);
 
         if (bytes > 0) {
-<<<<<<< HEAD
-            try {
-                // Reset read offset before reading from buffer
-                RcvBuffer.read_offset_ = 0;
-                netcode::PacketHeader response_hdr = RcvBuffer.read_header();
-                LOG_DEBUG("Received packet. Type: " + std::to_string(static_cast<int>(response_hdr.type)) +
-                         ", Seq: " + std::to_string(response_hdr.sequenceNumber), "Client");
-
-                if (response_hdr.type == netcode::MessageType::ECHO_RESPONSE) {
-                    std::string response_payload_str = RcvBuffer.read_string();
-                    LOG_INFO("EchoResponse payload: \"" + response_payload_str + "\"", "Client");
-                } else {
-                    LOG_WARNING("Received unexpected packet type.", "Client");
-=======
             // DO NOT set RcvClientBuffer.read_offset = 0; here.
             if (netcode::try_deserialize(RcvClientBuffer, response_header)) {
                 LOG_DEBUG("Client received packet. Type: " + std::to_string(static_cast<int>(response_header.type)) +
@@ -215,7 +189,6 @@
                 }
                 else {
                     LOG_WARNING("Client received unexpected packet type: " + std::to_string(static_cast<int>(response_header.type)), "Client");
->>>>>>> 40bf1e5f
                 }
             } else {
                  LOG_WARNING("Client failed to deserialize PacketHeader from received data. Bytes: " + std::to_string(bytes) +

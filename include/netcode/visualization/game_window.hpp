#pragma once

<<<<<<< HEAD
#include <memory>
#include <raylib.h>
#include "netcode/visualization/game_scene.hpp"
#include "netcode/visualization/network_utility.hpp"
=======
#include <SFML/Graphics.hpp>
#include <functional>
#include <string>
#include <optional>
#include <vector>
>>>>>>> 4c75fdb8

namespace netcode {
namespace visualization {

/**
 * @class GameWindow
 * @brief Manages the game window and main application loop
 * 
 * Handles window creation, event processing, and the main game loop.
 * Acts as a container for the GameScene which handles the actual game rendering.
 */
class GameWindow {
public:
    /**
     * @brief Constructs a GameWindow with the specified title and dimensions
     * @param title The window title
     * @param width The window width in pixels (default: 800)
     * @param height The window height in pixels (default: 600)
     */
    GameWindow(const char* title, int width = 800, int height = 600);
    
    /**
     * @brief Destructor - closes the window
     */
    ~GameWindow();

    /**
     * @brief Starts and runs the main game loop
     * 
     * Continues running until the window is closed or the application
     * is terminated.
     */
    void run();
    void set_status_text(const std::string& text);
    void add_network_message(const std::string& message);

private:
    /**
     * @brief Processes window and input events
     */
    void processEvents();
    
    /**
     * @brief Updates game logic
     */
    void update();
    
    /**
     * @brief Renders the current frame
     */
    void render();
    void update_network_messages_display();

    void createScenes(int width, int height);

<<<<<<< HEAD
    bool running_;  ///< Flag indicating if the game loop should continue running
    
    std::unique_ptr<GameScene> scene1_;
    std::unique_ptr<GameScene> scene2_;
    std::unique_ptr<GameScene> scene3_;
    RenderTexture2D rt1_;
    RenderTexture2D rt2_;
    RenderTexture2D rt3_;
    std::unique_ptr<NetworkUtility> network_;
=======
    // Required for text rendering
    sf::Font font_;
    sf::Text statusText_;
    sf::Text inputLabel_;
    sf::Text buttonLabel_;

    std::vector<std::string> network_messages_;
    std::vector<sf::Text> network_message_texts_;
    int max_network_messages_ = 5;
>>>>>>> 4c75fdb8
};

}} // namespace netcode::visualization <|MERGE_RESOLUTION|>--- conflicted
+++ resolved
@@ -1,17 +1,9 @@
 #pragma once
 
-<<<<<<< HEAD
 #include <memory>
 #include <raylib.h>
 #include "netcode/visualization/game_scene.hpp"
 #include "netcode/visualization/network_utility.hpp"
-=======
-#include <SFML/Graphics.hpp>
-#include <functional>
-#include <string>
-#include <optional>
-#include <vector>
->>>>>>> 4c75fdb8
 
 namespace netcode {
 namespace visualization {
@@ -67,7 +59,6 @@
 
     void createScenes(int width, int height);
 
-<<<<<<< HEAD
     bool running_;  ///< Flag indicating if the game loop should continue running
     
     std::unique_ptr<GameScene> scene1_;
@@ -77,17 +68,6 @@
     RenderTexture2D rt2_;
     RenderTexture2D rt3_;
     std::unique_ptr<NetworkUtility> network_;
-=======
-    // Required for text rendering
-    sf::Font font_;
-    sf::Text statusText_;
-    sf::Text inputLabel_;
-    sf::Text buttonLabel_;
-
-    std::vector<std::string> network_messages_;
-    std::vector<sf::Text> network_message_texts_;
-    int max_network_messages_ = 5;
->>>>>>> 4c75fdb8
 };
 
 }} // namespace netcode::visualization 